tensorflow
# TODO: Use Torch CPU
# Remove after resolving Cuda version differences with TF
torch>=2.0.1+cpu
torchvision>=0.15.1
jax[cpu]
namex
black>=22
flake8
isort
pytest
pandas
absl-py
requests
h5py
<<<<<<< HEAD
protobuf
google
tensorboard-plugin-profile
=======
rich
build
>>>>>>> 9fecec96
<|MERGE_RESOLUTION|>--- conflicted
+++ resolved
@@ -13,11 +13,8 @@
 absl-py
 requests
 h5py
-<<<<<<< HEAD
 protobuf
 google
 tensorboard-plugin-profile
-=======
 rich
-build
->>>>>>> 9fecec96
+build