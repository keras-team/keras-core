--- conflicted
+++ resolved
@@ -33,11 +33,7 @@
         reduction: Type of reduction to apply to loss. For almost all cases
             this defaults to `"sum_over_batch_size"`. Options are `"sum"`,
             `"sum_over_batch_size"` or None.
-<<<<<<< HEAD
-      name: Optional name for the instance.
-=======
-        name: Optional name for the instance.
->>>>>>> 42646b91
+        name: Optional name for the instance.
     """
 
     def __init__(
@@ -59,16 +55,11 @@
     """
 
     def __init__(
-<<<<<<< HEAD
         self, reduction="sum_over_batch_size", name="mean_absolute_error"
-=======
-        self, reduction="sum_over_batch_size", name="mean_squared_error"
->>>>>>> 42646b91
     ):
         super().__init__(mean_absolute_error, reduction=reduction, name=name)
 
 
-<<<<<<< HEAD
 class MeanAbsolutePercentageError(LossFunctionWrapper):
     """Computes the mean absolute percentage error between `y_true` & `y_pred`.
 
@@ -115,8 +106,6 @@
         )
 
 
-=======
->>>>>>> 42646b91
 def mean_squared_error(y_true, y_pred):
     """Computes the mean squared error between labels and predictions.
 
@@ -168,7 +157,6 @@
     y_pred = ops.convert_to_tensor(y_pred)
     y_true = ops.convert_to_tensor(y_true, dtype=y_pred.dtype)
     y_true, y_pred = squeeze_to_same_rank(y_true, y_pred)
-<<<<<<< HEAD
     return ops.mean(ops.abs(y_true - y_pred), axis=-1)
 
 
@@ -233,7 +221,4 @@
     y_true, y_pred = squeeze_to_same_rank(y_true, y_pred)
     first_log = ops.log(ops.maximum(y_pred, epsilon) + 1.0)
     second_log = ops.log(ops.maximum(y_true, epsilon) + 1.0)
-    return ops.mean(ops.square(first_log - second_log), axis=-1)
-=======
-    return ops.mean(ops.abs(y_true - y_pred), axis=-1)
->>>>>>> 42646b91
+    return ops.mean(ops.square(first_log - second_log), axis=-1)