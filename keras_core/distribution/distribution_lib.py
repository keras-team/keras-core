"""Unified high level distribution APIs across backends.

!!!DO NOT USE!!! Currently under development and APIs are not final.

Currently only the JAX backend has been implemented, and the Tensorflow backend
will be implemented in future (via tf.dtensor API).
"""

import collections
import contextlib
import logging
import re

<<<<<<< HEAD
import contextlib

=======
>>>>>>> 2e86446b
import numpy as np

from keras_core.backend import distribution_lib
from keras_core.backend.common import global_state

DEFAULT_BATCH_DIM_NAME = "batch"
GLOBAL_ATTRIBUTE_NAME = "distribution"


def list_devices(device_type=None):
    """Return all the available devices based on the device type.

    Note that this should return the global devices in a distributed setting.

    Args:
        device_type: string of `"cpu"`, `"gpu"` or `"tpu"`. Default to `gpu` or
            `tpu` if available when device_type is not provided. Otherwise
            will return the `cpu` devices.

    Return:
        List of devices that are available for distribute computation.
    """
    return distribution_lib.list_devices(device_type)


class DeviceMesh:
    """The cluster of computation devices for distributed computation.

    This is aligned with `jax.sharding.Mesh` and `tf.dtensor.Mesh`, which
    represents the computation devices in the global context.

    See more details in [jax.sharding.Mesh](
        https://jax.readthedocs.io/en/latest/jax.sharding.html#jax.sharding.Mesh)
    and [tf.dtensor.Mesh](
        https://www.tensorflow.org/api_docs/python/tf/experimental/dtensor/Mesh).
    """

    def __init__(
        self,
        shape,
        axis_names,
        devices=None,
    ):
        """Initialize the DeviceMesh for the given topology.

        Args:
            shape: tuple of list of integers. The shape of the overall
                DeviceMesh, e.g. `(8,)` for a data parallel only distribution,
                or `(4, 2)` for a model+data parallel distribution.
            axis_names: List of string. The logical name of the each axis for
                the DeviceMesh. The length of the `axis_names` should match to
                the rank of the `shape`. The `axis_names` will be used to
                match/create the `TensorLayout` when distribute the data and
                weights.
            devices: Optional list of devices. Default to all the available
                devices locally from `list_devices()`.
        """
        if not shape or not axis_names:
            raise ValueError(
                "Shape and axis_names cannot be empty. Got "
                f"shape: {shape}, axis_names: {axis_names}"
            )

        if len(shape) != len(axis_names):
            raise ValueError(
                "Shape and axis_names should have same size,"
                f"got shape: {shape} and axis_names: {axis_names}"
            )
        if devices is None:
            devices = list_devices()
        devices = np.array(devices)
        if np.prod(shape) != np.prod(devices.shape):
            raise ValueError(
                "Shape does not match the number of devices. "
                f"Got shape: {shape}, and shape of the "
                f"devices: {devices.shape}"
            )

        self._shape = shape
        self._axis_names = axis_names
        self._devices = np.reshape(devices, shape)

    @property
    def shape(self):
        return self._shape

    @property
    def axis_names(self):
        return self._axis_names

    @property
    def devices(self):
        return self._devices


class TensorLayout:
    """The layout of a Tensor.

    This is aligned with `jax.sharding.NamedSharding` and `tf.dtensor.Layout`,
    which allocate the tensor to its logic axis based on the `DeviceMesh`. With
    `DeviceMesh` and `TensorLayout`, the actual mapping between a Tensor to the
    physical devices can be determined.

    See more details in [jax.sharding.NamedSharding](
        https://jax.readthedocs.io/en/latest/jax.sharding.html#jax.sharding.NamedSharding)
    and [tf.dtensor.Layout](
        https://www.tensorflow.org/api_docs/python/tf/experimental/dtensor/Layout).
    """

    def __init__(self, axes, device_mesh=None):
        """Initialize the TensorLayout with axis names.

        Args:
            axes: list of strings that should map to the `axis_names` in
                `DeviceMesh`. For any dimentions that doesn't need any sharding,
                A `None` can be used a placeholder.
            device_mesh: Optional `DeviceMesh` that will be used to create
                the layout. The actual mapping of tensor to physical device
                is not known until the mesh is specified.
        """
        self._axes = axes
        self._device_mesh = device_mesh
        self._validate_axes()

    @property
    def axes(self):
        return self._axes

    @property
    def device_mesh(self):
        return self._device_mesh

    @device_mesh.setter
    def device_mesh(self, device_mesh):
        if self._device_mesh is not None:
            raise ValueError(
                "Cannot override device mesh value. Existing "
                f"value is {self._device_mesh}"
            )
        self._device_mesh = device_mesh
        self._validate_axes()

    def _validate_axes(self):
        if self._device_mesh:
            valid_axis_names = set(self._device_mesh.axis_names)
            axis_names = set(self._axes) - set([None])
            if axis_names - valid_axis_names:
                raise ValueError(
                    "Invalid axis names for Layout. Valid axis "
                    f"names: {valid_axis_names}, Got {axis_names}"
                )


class Distribution:
    """Base class for the distribution.

    The `Distribution` has following key functionalities.

    1. Distribute the model variables to the `DeviceMesh`.
    2. Distribute the input data to the `DeviceMesh`.

    It can create a context scope so that the framework to properly detect the
    `Distribution` and distribute the variable/data accordingly.
    """

    def __init__(self, device_mesh):
        self._device_mesh = device_mesh

    def get_data_layout(self, data_shape):
        """Retrieve the `TensorLayout` for the input data.

        Args:
            data_shape: shape for the input data in list or tuple format.

        Returns:
            The `TensorLayout` for the data, which can be used by
            `backend.distribute_value()` to redistribute a input data.
        """
        raise NotImplementedError()

    def get_variable_layout(self, variable):
        """Retrieve the `TensorLayout` for the variable.

        Args:
            variable: A `KerasVariable` to retrieve the `TensorLayout`.

        return:
            The `TensorLayout` for the variable, which can be used by
            `backend.distribute_value()` to redistribute a variable.
        """
        raise NotImplementedError()

    @contextlib.contextmanager
    def scope(self):
        """Context manager to make the `Distribution` current."""
        original_scope = distribution()
        set_distribution(self)
        try:
            yield
        finally:
            set_distribution(original_scope)

    @property
    def device_mesh(self):
        return self._device_mesh


class DataParallel(Distribution):
    def __init__(self, device_mesh=None, devices=None):
        """Create the data parallel distribution.

        You can choose to create this instance by either specifing
        the `device_mesh` or `devices` parameters (but not both).

        The device_mesh is expected to be a `DeviceMesh` instance, and is
        expected to be 1D only. In case that the mesh has multiple axes, then
        the first axis will be treated as the data parallel dimension
        (and a warning will be raised).

        When a list of `devices` are provided, they will be used to construct a
        1D mesh.

        When both `mesh` and `devices` are absent, then `list_devices()`
        will be used to detect any available devices and create a 1D mesh from
        them.
        """
        if device_mesh:
            self._initialize_with_device_mesh(device_mesh)
        elif devices:
            self._initialize_mesh_from_devices(devices)
        else:
            self._initialize_mesh_from_list_devices()

        self._batch_dim_name = self.device_mesh.axis_names[0]

    def _initialize_with_device_mesh(self, device_mesh):
        if not isinstance(device_mesh, DeviceMesh):
            raise ValueError(
                "Expect `mesh` to be an instance of `DeviceMesh`. "
                f"Received: mesh={device_mesh} (of type {type(device_mesh)})"
            )
        super().__init__(device_mesh)
        if self.device_mesh.devices.ndim != 1:
            logging.warning(
                "Expect the input mesh to be 1D, but received "
                "mesh.devices.ndim=%d. "
                "The first axis will be used for data-parallel sharding.",
                device_mesh.devices.ndim,
            )

    def _initialize_mesh_from_devices(self, devices):
        devices = np.array(devices)
        device_mesh = DeviceMesh(
            shape=devices.shape,
            axis_names=[DEFAULT_BATCH_DIM_NAME],
            devices=devices,
        )
        super().__init__(device_mesh)

    def _initialize_mesh_from_list_devices(self):
        devices = np.array(list_devices())
        device_mesh = DeviceMesh(
            shape=devices.shape,
            axis_names=[DEFAULT_BATCH_DIM_NAME],
            devices=devices,
        )
        super().__init__(device_mesh)

    def get_data_layout(self, data_shape):
        data_shard_spec = [None] * len(data_shape)
        data_shard_spec[0] = self._batch_dim_name  # Shard on the first dim
        return TensorLayout(data_shard_spec, self.device_mesh)

    def get_variable_layout(self, variable):
        variable_shard_spec = [None] * len(variable.shape)
        return TensorLayout(variable_shard_spec, self.device_mesh)


class LayoutMap(collections.abc.MutableMapping):
    """A dict-like object that maps string to `TensorLayout` instances.

    `LayoutMap` uses a string as key and a `TensorLayout` as value. There is a
    behavior difference between a normal Python dict and this class. The string
    key will be treated as a regex when retrieving the value. See the docstring
    of `get` for more details.

    See below for a usage example. You can define the naming schema
    of the `TensorLayout`, and then retrieve the corresponding
    `TensorLayout` instance.

    In the normal case, the key to query is usually the `variable.path`, which
    is the idenifier of the variable.

    ```python
    map = LayoutMap(device_mesh=None)
    map['.*dense.*kernel'] = layout_2d
    map['.*dense.*bias'] = layout_1d
    map['.*conv2d.*kernel'] = layout_4d
    map['.*conv2d.*bias'] = layout_1d

    layout_1 = map['dense_1.kernel']                #   layout_1 == layout_2d
    layout_2 = map['dense_1.bias']                  #   layout_2 == layout_1d
    layout_3 = map['dense_2.kernel']                #   layout_3 == layout_2d
    layout_4 = map['dense_2.bias']                  #   layout_4 == layout_1d
    layout_5 = map['my_model/conv2d_123/kernel']    #   layout_5 == layout_4d
    layout_6 = map['my_model/conv2d_123/bias']      #   layout_6 == layout_1d
    layout_7 = map['my_model/conv3d_1/kernel']      #   layout_7 == None
    layout_8 = map['my_model/conv3d_1/bias']        #   layout_8 == None
    ```

    Args:
      device_mesh: An optional `DeviceMesh` that can be used to populate the
        `TensorLayout.device_mesh` if the `TensorLayout.device_mesh` is not set.
    """

    def __init__(self, device_mesh=None):
        self._layout_map = collections.OrderedDict()
        self._device_mesh = device_mesh

    def __getitem__(self, key):
        """Retrieve the corresponding layout by the string key.

        When there isn't an exact match, all the existing keys in the layout map
        will be treated as a regex and map against the input key again. The
        first match will be returned, based on the key insertion order. Return
        None if there isn't any match found.

        Args:
          key: the string key as the query for the layout.

        Returns:
          Corresponding layout based on the query.
        """
        if key in self._layout_map:
            return self._layout_map[key]

        for k in self._layout_map:
            if re.match(k, key):
                return self._layout_map[k]
        return None

    def __setitem__(self, key, layout):
        if key in self._layout_map:
            raise ValueError(
                f"{key} already exist in the LayoutMap with "
                f"value {self._layout_map[key]}. Please make sure to "
                "not use duplicated keys."
            )
        if not isinstance(layout, TensorLayout):
            raise ValueError(
                f"{layout} should be a TensorLayout type, got {type(layout)}"
            )
        self._maybe_populate_device_mesh(layout)
        self._layout_map[key] = layout

    def __delitem__(self, key):
        # let the dict to handle the key missing error
        return self._layout_map.pop(key)

    def __len__(self):
        return len(self._layout_map)

    def __iter__(self):
        return iter(self._layout_map)

    @property
    def device_mesh(self):
        return self._device_mesh

    def _maybe_populate_device_mesh(self, layout):
        if layout.device_mesh is None and self.device_mesh is not None:
            layout.device_mesh = self.device_mesh


def distribution():
    """Retrieve the current distribution from global context."""
    return global_state.get_global_attribute(GLOBAL_ATTRIBUTE_NAME)


def set_distribution(value):
    """Set the distribution as the global distribution setting.

    Args:
        value: a `Distribution` instance.
    """
    global_state.set_global_attribute(GLOBAL_ATTRIBUTE_NAME, value)<|MERGE_RESOLUTION|>--- conflicted
+++ resolved
@@ -11,11 +11,6 @@
 import logging
 import re
 
-<<<<<<< HEAD
-import contextlib
-
-=======
->>>>>>> 2e86446b
 import numpy as np
 
 from keras_core.backend import distribution_lib
