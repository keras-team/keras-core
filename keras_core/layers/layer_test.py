import numpy as np

from keras_core import backend
from keras_core import layers
from keras_core import models
from keras_core import operations as ops
from keras_core import testing


class LayerTest(testing.TestCase):
    def test_positional_arg_error(self):
        class SomeLayer(layers.Layer):
            def call(self, x, bool_arg):
                if bool_arg:
                    return x
                return x + 1

        x = backend.KerasTensor(shape=(2, 3), name="x")
        with self.assertRaisesRegex(
            ValueError, "Only input tensors may be passed as"
        ):
            SomeLayer()(x, True)

        # This works
        SomeLayer()(x, bool_arg=True)

    def test_rng_seed_tracking(self):
        class RNGLayer(layers.Layer):
            def __init__(self):
                super().__init__()
                self.seed_gen = backend.random.SeedGenerator(seed=1337)

            def call(self, x):
                return backend.random.dropout(x, rate=0.5, seed=self.seed_gen)

        layer = RNGLayer()
        self.assertEqual(layer.variables, [layer.seed_gen.state])
        self.assertAllClose(layer.variables[0], [1337, 0])
        layer(np.ones((3, 4)))
        self.assertAllClose(layer.variables[0], [1337, 1])

        # Test tracking in list attributes.
        class RNGListLayer(layers.Layer):
            def __init__(self):
                super().__init__()
                self.seed_gens = []
                self.seed_gens.append(backend.random.SeedGenerator(seed=1))
                self.seed_gens.append(backend.random.SeedGenerator(seed=10))

            def call(self, x):
                x = backend.random.dropout(x, rate=0.5, seed=self.seed_gens[0])
                x = backend.random.dropout(x, rate=0.5, seed=self.seed_gens[1])
                return x

        layer = RNGListLayer()
        self.assertEqual(
            layer.variables,
            [layer.seed_gens[0].state, layer.seed_gens[1].state],
        )
        self.assertAllClose(layer.variables[0], [1, 0])
        self.assertAllClose(layer.variables[1], [10, 0])
        layer(np.ones((3, 4)))
        self.assertAllClose(layer.variables[0], [1, 1])
        self.assertAllClose(layer.variables[1], [10, 1])

    def test_layer_tracking(self):
        class NestedLayer(layers.Layer):
            def __init__(self, units):
                super().__init__()
                self.dense1 = layers.Dense(units)
                self.layer_dict = {
                    "dense2": layers.Dense(units),
                }
                self.layer_list = [layers.Dense(units)]
                self.units = units

            def build(self, input_shape):
                self.layer_list.append(layers.Dense(self.units))

            def call(self, x):
                x = self.dense1(x)
                x = self.layer_dict["dense2"](x)
                x = self.layer_list[0](x)
                x = self.layer_list[1](x)
                return x

        class DoubleNestedLayer(layers.Layer):
            def __init__(self, units):
                super().__init__()
                self.inner_layer = NestedLayer(units)

            def call(self, x):
                return self.inner_layer(x)

        layer = NestedLayer(3)
        layer.build((1, 3))
        self.assertLen(layer._layers, 4)
        layer(np.zeros((1, 3)))
        self.assertLen(layer.weights, 8)

        layer = DoubleNestedLayer(3)
        self.assertLen(layer._layers, 1)
        layer(np.zeros((1, 3)))
        self.assertLen(layer.inner_layer.weights, 8)
        self.assertLen(layer.weights, 8)

    def test_build_on_call(self):
        class LayerWithUnbuiltState(layers.Layer):
            def __init__(self, units):
                super().__init__()
                self.dense1 = layers.Dense(units)

            def call(self, x):
                return self.dense1(x)

        layer = LayerWithUnbuiltState(2)
        layer(backend.KerasTensor((3, 4)))
        self.assertLen(layer.weights, 2)

        class KwargsLayerWithUnbuiltState(layers.Layer):
            def __init__(self, units):
                super().__init__()
                self.dense1 = layers.Dense(units)
                self.dense2 = layers.Dense(units)

            def call(self, x1, x2):
                return self.dense1(x1) + self.dense2(x2)

        layer = KwargsLayerWithUnbuiltState(2)
        layer(backend.KerasTensor((3, 4)), backend.KerasTensor((3, 4)))
        self.assertLen(layer.weights, 4)

        layer = KwargsLayerWithUnbuiltState(2)
        layer(x1=backend.KerasTensor((3, 4)), x2=backend.KerasTensor((3, 4)))
        self.assertLen(layer.weights, 4)

    def test_activity_regularization(self):
        class ActivityRegularizer(layers.Layer):
            def call(self, x):
                return x

        layer = ActivityRegularizer(activity_regularizer="l1")
        layer(np.ones((1,)))
        self.assertLen(layer.losses, 1)
        self.assertAllClose(layer.losses[0], 0.01)

        # losses are reset upon call
        layer(np.ones((1,)))
        self.assertLen(layer.losses, 1)
        self.assertAllClose(layer.losses[0], 0.01)

        # KerasTensors are no op
        layer = ActivityRegularizer(activity_regularizer="l1")
        layer(layers.Input(batch_shape=(2, 2)))
        self.assertLen(layer.losses, 0)

    def test_add_loss(self):
        class LossLayer(layers.Layer):
            def call(self, x):
                self.add_loss(ops.sum(x))
                return x

        layer = LossLayer()
        layer(np.ones((1,)))
        self.assertLen(layer.losses, 1)
        self.assertAllClose(layer.losses[0], 1.0)

        # losses are reset upon call
        layer = LossLayer()
        layer(np.ones((1,)))
        self.assertLen(layer.losses, 1)
        self.assertAllClose(layer.losses[0], 1.0)

        # It works inside a model
        model = models.Sequential([layer])
        model(np.ones((1,)))
        self.assertLen(model.losses, 1)
        self.assertAllClose(model.losses[0], 1.0)

<<<<<<< HEAD
    def test_training_arg_value_resolution(self):
=======
    # TODO: heisenbug, fix it.
    def DISABLED_test_training_arg_value_resolution(self):
>>>>>>> 58d03d5c
        # Check that even if `training` is not passed
        # to an inner layer, the outer value gets propagated
        # in __call__.
        class TrainingLayer(layers.Layer):
            def __init__(self):
                super().__init__()
                self.dp = layers.Dropout(0.9)

            def call(self, x, training=False):
                return self.dp(x)

        layer = TrainingLayer()
        x = np.ones((4, 4))
        y = layer(x)
        self.assertEqual(ops.min(y), 1)
        y = layer(x, training=True)
        self.assertEqual(ops.min(y), 0)

        # Check that it still works one level deeper.
        class WrappedTrainingLayer(layers.Layer):
            def __init__(self):
                super().__init__()
                self.dp = TrainingLayer()

            def call(self, x, training=False):
                return self.dp(x)

        layer = WrappedTrainingLayer()
        x = np.ones((4, 4))
        y = layer(x)
        self.assertEqual(ops.min(y), 1)
        y = layer(x, training=True)
        self.assertEqual(ops.min(y), 0)

        # Check that if `training` is passed
        # to an inner layer in call(), the explicitly
        # passed value is what the layer sees.
        class TrainingLayerExplicit(layers.Layer):
            def __init__(self):
                super().__init__()
                self.dp = layers.Dropout(0.9)

            def call(self, x, training=False):
                return self.dp(x, training=True)

        layer = TrainingLayerExplicit()
        x = np.ones((4, 4))
        y = layer(x, training=False)
        self.assertEqual(ops.min(y), 0)

        # Test that layer interruption does not cause
        # the call context to linger
        class BadLayer(layers.Layer):
            def call(self, x, training=False):
                raise RuntimeError("oops!")

        x = np.ones((4, 4))
        layer = BadLayer()
        try:
            # training=True will be recorded
            # in the call context
            layer(x, training=True)
        except RuntimeError:
            pass
        layer = TrainingLayer()
        # But this layer call should not see it
        y = layer(x)
        self.assertEqual(ops.min(y), 1)

    def test_mixed_precision(self):
        x = np.ones((4, 4))

        layer = layers.Dense(2, dtype="float16")
        y = layer(x)
        self.assertEqual(layer.compute_dtype, "float16")
        self.assertEqual(layer.variable_dtype, "float16")
        self.assertEqual(y.dtype.name, "float16")

        layer = layers.Dense(2, dtype="mixed_float16")
        y = layer(x)
        self.assertEqual(layer.compute_dtype, "float16")
        self.assertEqual(layer.variable_dtype, "float32")
        self.assertEqual(y.dtype.name, "float16")
        self.assertEqual(layer.kernel.dtype, "float32")

    def test_masking(self):
        class BasicMaskedLayer(layers.Layer):
            def __init__(self):
                super().__init__()
                self.supports_masking = True

            def call(self, x, mask=None):
                assert mask is not None
                return x

        layer = BasicMaskedLayer()
        x = backend.numpy.ones((4, 4))
        x._keras_mask = backend.numpy.ones((4,))
        layer(x)

        class NestedInputMaskedLayer(layers.Layer):
            def __init__(self):
                super().__init__()
                self.supports_masking = True

            def call(self, x, mask=None):
                assert isinstance(x, list)
                assert len(x) == 2
                assert isinstance(mask, list)
                assert len(mask) == 2
                return x

        layer = NestedInputMaskedLayer()
        x1 = backend.numpy.ones((4, 4))
        x1._keras_mask = backend.numpy.ones((4,))
        x2 = backend.numpy.ones((4, 4))
        x2._keras_mask = backend.numpy.ones((4,))
        layer([x1, x2])

        class PositionalInputsMaskedLayer(layers.Layer):
            def __init__(self):
                super().__init__()
                self.supports_masking = True

            def call(self, x1, x2, x1_mask=None, x2_mask=None):
                assert x1_mask is not None
                assert x2_mask is not None
                return x1 + x2

        layer = PositionalInputsMaskedLayer()
        layer(x1, x2)
        layer(x1=x1, x2=x2)

        class PositionalNestedInputsMaskedLayer(layers.Layer):
            def __init__(self):
                super().__init__()
                self.supports_masking = True

            def call(self, x1, x2, x1_mask=None, x2_mask=None):
                assert isinstance(x1, tuple)
                assert x1_mask is not None
                assert x2_mask is not None
                assert isinstance(x1_mask, tuple)
                return x1[0] + x1[1] + x2

        layer = PositionalNestedInputsMaskedLayer()
        x1_1 = backend.numpy.ones((4, 4))
        x1_1._keras_mask = backend.numpy.ones((4,))
        x1_2 = backend.numpy.ones((4, 4))
        x1_2._keras_mask = backend.numpy.ones((4,))
        x2 = backend.numpy.ones((4, 4))
        x2._keras_mask = backend.numpy.ones((4,))
        layer((x1_1, x1_2), x2)
        layer(x1=(x1_1, x1_2), x2=x2)<|MERGE_RESOLUTION|>--- conflicted
+++ resolved
@@ -177,12 +177,8 @@
         self.assertLen(model.losses, 1)
         self.assertAllClose(model.losses[0], 1.0)
 
-<<<<<<< HEAD
-    def test_training_arg_value_resolution(self):
-=======
     # TODO: heisenbug, fix it.
     def DISABLED_test_training_arg_value_resolution(self):
->>>>>>> 58d03d5c
         # Check that even if `training` is not passed
         # to an inner layer, the outer value gets propagated
         # in __call__.
