--- conflicted
+++ resolved
@@ -65,28 +65,6 @@
             supports_masking=False,
             run_training_check=False,
         )
-<<<<<<< HEAD
-        if backend.backend() != "torch":
-            # Torch does not support lanczos interpolation.
-            self.run_layer_test(
-                layers.Resizing,
-                init_kwargs={
-                    "height": 6,
-                    "width": 6,
-                    "data_format": "channels_first",
-                    "interpolation": "lanczos5",
-                    "crop_to_aspect_ratio": False,
-                },
-                input_shape=(2, 3, 12, 12),
-                expected_output_shape=(2, 3, 6, 6),
-                expected_num_trainable_weights=0,
-                expected_num_non_trainable_weights=0,
-                expected_num_seed_generators=0,
-                expected_num_losses=0,
-                supports_masking=False,
-                run_training_check=False,
-            )
-=======
 
     @pytest.mark.skipif(
         backend.backend() == "torch", reason="Torch does not support lanczos."
@@ -110,7 +88,6 @@
             supports_masking=False,
             run_training_check=False,
         )
->>>>>>> b8944e9d
 
     @parameterized.parameters(
         [
