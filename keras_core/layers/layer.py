"""Layer is an Operation with state.

Takes care of:

- Weights / variables (and tracking thereof)
- deferred build
- trainable argument value inference
- masking
- autocasting

And some more magic:

- add_loss
- metric tracking
- RNG seed tracking
- activity regularization
"""
import collections
import inspect
import warnings

import numpy as np
from tensorflow import nest

from keras_core import backend
from keras_core import initializers
from keras_core import mixed_precision
from keras_core import regularizers
from keras_core import utils
from keras_core.api_export import keras_core_export
from keras_core.backend import KerasTensor
from keras_core.backend.common import global_state
from keras_core.layers import input_spec
from keras_core.metrics.metric import Metric
from keras_core.operations.operation import Operation
from keras_core.utils import python_utils
from keras_core.utils import summary_utils
from keras_core.utils import traceback_utils
from keras_core.utils import tracking
from keras_core.utils.shape_utils import map_shape_structure

if backend.backend() == "tensorflow":
    from keras_core.backend.tensorflow.layer import TFLayer as BackendLayer
elif backend.backend() == "jax":
    from keras_core.backend.jax.layer import JaxLayer as BackendLayer
elif backend.backend() == "torch":
    from keras_core.backend.torch.layer import TorchLayer as BackendLayer
else:
    raise RuntimeError(
        f"Backend '{backend.backend()}' must implement a layer mixin class."
    )


@keras_core_export(["keras_core.Layer", "keras_core.layers.Layer"])
class Layer(BackendLayer, Operation):
    """This is the class from which all layers inherit.

    A layer is a callable object that takes as input one or more tensors and
    that outputs one or more tensors. It involves *computation*, defined
    in the `call()` method, and a *state* (weight variables). State can be
    created:

    * in `__init__()`, for instance via `self.add_weight()`;
    * in the optional `build()` method, which is invoked by the first
      `__call__()` to the layer, and supplies the shape(s) of the input(s),
      which may not have been known at initialization time.

    Layers are recursively composable: If you assign a Layer instance as an
    attribute of another Layer, the outer layer will start tracking the weights
    created by the inner layer. Nested layers should be instantiated in the
    `__init__()` method or `build()` method.

    Users will just instantiate a layer and then treat it as a callable.

    Args:
        trainable: Boolean, whether the layer's variables should be trainable.
        name: String name of the layer.
        dtype: The dtype of the layer's computations and weights. Can also be a
            `keras_core.mixed_precision.DTypePolicy`,
            which allows the computation and
            weight dtype to differ. Default of `None` means to use
            `keras_core.mixed_precision.dtype_policy()`,
            which is a `float32` policy unless set to different value
            (via `keras_core.mixed_precision.set_dtype_policy()`).

    Attributes:
        name: The name of the layer (string).
        dtype: The dtype of the layer's weights.
        variable_dtype: Dtype of the layer's variables.
        compute_dtype: The dtype of the layer's computations.
            Layers automatically cast inputs to this dtype, which causes
            the computations and output to also be in this dtype.
            When mixed precision is used with a
            `keras_core.mixed_precision.DTypePolicy`, this will be different
            than `variable_dtype`.
        trainable_weights: List of variables to be included in backprop.
        non_trainable_weights: List of variables that should not be
            included in backprop.
        weights: The concatenation of the lists trainable_weights and
            non_trainable_weights (in this order).
        trainable: Whether the layer should be trained (boolean), i.e.
            whether its potentially-trainable weights should be returned
            as part of `layer.trainable_weights`.
        input_spec: Optional (list of) `InputSpec` object(s) specifying the
            constraints on inputs that can be accepted by the layer.

    We recommend that descendants of `Layer` implement the following methods:

    * `__init__()`: Defines custom layer attributes, and creates layer weights
        that do not depend on input shapes, using `add_weight()`,
        or other state.
    * `build(self, input_shape)`: This method can be used to create weights that
        depend on the shape(s) of the input(s), using `add_weight()`, or other
        state. `__call__()` will automatically build the layer
        (if it has not been built yet) by calling `build()`.
    * `call(self, *args, **kwargs)`: Called in `__call__` after making
        sure `build()` has been called. `call()` performs the logic of applying
        the layer to the input arguments.
        Two reserved keyword arguments you can optionally use in `call()` are:
            1. `training` (boolean, whether the call is in inference mode or
                training mode).
            2. `mask` (boolean tensor encoding masked timesteps in the input,
                used e.g. in RNN layers).
        A typical signature for this method is `call(self, inputs)`, and user
        could optionally add `training` and `mask` if the layer need them.
    * `get_config(self)`: Returns a dictionary containing the configuration
        used to initialize this layer. If the keys differ from the arguments
        in `__init__()`, then override `from_config(self)` as well.
        This method is used when saving
        the layer or a model that contains this layer.

    Examples:

    Here's a basic example: a layer with two variables, `w` and `b`,
    that returns `y = w . x + b`.
    It shows how to implement `build()` and `call()`.
    Variables set as attributes of a layer are tracked as weights
    of the layers (in `layer.weights`).

    ```python
    class SimpleDense(Layer):
        def __init__(self, units=32):
            super().__init__()
            self.units = units

        # Create the state of the layer (weights)
        def build(self, input_shape):
            self.kernel = self.add_weight(
                shape=(input_shape[-1], self.units),
                initializer="glorot_uniform",
                trainable=True,
                name="kernel",
            )
            self.bias = self.add_weight(
                shape=(self.units,),
                initializer="zeros",
                trainable=True,
                name="bias",
            )

        # Defines the computation
        def call(self, inputs):
            return ops.matmul(inputs, self.kernel) + self.bias

    # Instantiates the layer.
    linear_layer = SimpleDense(4)

    # This will also call `build(input_shape)` and create the weights.
    y = linear_layer(ops.ones((2, 2)))
    assert len(linear_layer.weights) == 2

    # These weights are trainable, so they're listed in `trainable_weights`:
    assert len(linear_layer.trainable_weights) == 2
    ```

    Besides trainable weights, updated via backpropagation during training,
    layers can also have non-trainable weights. These weights are meant to
    be updated manually during `call()`. Here's a example layer that computes
    the running sum of its inputs:

    ```python
    class ComputeSum(Layer):

      def __init__(self, input_dim):
          super(ComputeSum, self).__init__()
          # Create a non-trainable weight.
          self.total = self.add_weight(
            shape=(),
            initializer="zeros",
            trainable=False,
            name="total",
          )

      def call(self, inputs):
          self.total.assign(self.total + ops.sum(inputs))
          return self.total

    my_sum = ComputeSum(2)
    x = ops.ones((2, 2))
    y = my_sum(x)

    assert my_sum.weights == [my_sum.total]
    assert my_sum.non_trainable_weights == [my_sum.total]
    assert my_sum.trainable_weights == []
    ```
    """

    def __init__(
        self,
        *,
        activity_regularizer=None,
        trainable=True,
        dtype=None,
        autocast=True,
        name=None,
        **kwargs,
    ):
        BackendLayer.__init__(self)
        self._lock = False
        Operation.__init__(self, name=name)
        self.activity_regularizer = regularizers.get(activity_regularizer)
        input_dim_arg = kwargs.pop("input_dim", None)
        if input_dim_arg is not None:
            input_shape_arg = (input_dim_arg,)
        else:
            input_shape_arg = kwargs.pop("input_shape", None)
        if input_shape_arg is not None:
            warnings.warn(
                "Do not pass an `input_shape`/`input_dim` argument to "
                "a layer. When using Sequential models, "
                "prefer using an `Input(shape)` object as the "
                "first layer in the model instead.",
                stacklevel=2,
            )
            self._input_shape_arg = input_shape_arg
        if kwargs:
            raise ValueError(
                "Unrecognized keyword arguments "
                f"passed to {self.__class__.__name__}: {kwargs}"
            )

        self.built = False
        self.dtype_policy = mixed_precision.resolve_policy(dtype)
        self.autocast = autocast
        self.input_spec = None
        self.supports_jit = True

        self._trainable = trainable
        self._losses = []

        self._supports_masking = not utils.is_default(self.compute_mask)
        # Whether to automatically convert (+ auto-cast) inputs to `call()`.
        self._convert_input_args = True
        # Whether to allow non-tensors as positional arguments in `call()`.
        self._allow_non_tensor_positional_args = False
        # Dict of shapes that were used to call `build()`.
        self._build_shapes_dict = None
        self._call_signature_parameters = [
            p.name for p in inspect.signature(self.call).parameters.values()
        ]
        self._initializer_tracker()

    @tracking.no_automatic_dependency_tracking
    def _initializer_tracker(self):
        if hasattr(self, "_tracker"):
            return

        trainable_variables = []
        non_trainable_variables = []
        layers = []
        metrics = []
        seed_generators = []
        self._tracker = tracking.Tracker(
            {
                "trainable_variables": (
                    lambda x: isinstance(x, backend.Variable) and x.trainable,
                    trainable_variables,
                ),
                "non_trainable_variables": (
                    lambda x: isinstance(x, backend.Variable)
                    and not x.trainable,
                    non_trainable_variables,
                ),
                "metrics": (lambda x: isinstance(x, Metric), metrics),
                "layers": (
                    lambda x: isinstance(x, Layer)
                    and not isinstance(x, Metric),
                    layers,
                ),
                "seed_generators": (
                    lambda x: isinstance(x, backend.random.SeedGenerator),
                    seed_generators,
                ),
            }
        )
        self._trainable_variables = trainable_variables
        self._non_trainable_variables = non_trainable_variables
        self._layers = layers
        self._metrics = metrics
        self._seed_generators = seed_generators

    @utils.default
    def build(self, input_shape):
        if utils.is_default(self.build) and might_have_unbuilt_state(self):
            warnings.warn(
                f"`build()` was called on layer '{self.name}', however "
                "the layer does not have a `build()` method implemented "
                "and it looks like it has unbuilt state. This will cause "
                "the layer to be marked as built, despite not being "
                "actually built, which may cause failures down the line. "
                "Make sure to implement a proper `build()` method."
            )
        self.built = True

    def get_build_config(self):
        """Returns a dictionary with the layer's input shape.

        This method returns a config dict that can be used by
        `build_from_config(config)` to create all states (e.g. Variables and
        Lookup tables) needed by the layer.

        By default, the config only contains the input shape that the layer
        was built with. If you're writing a custom layer that creates state in
        an unusual way, you should override this method to make sure this state
        is already created when Keras attempts to load its value upon model
        loading.

        Returns:
            A dict containing the input shape associated with the layer.
        """
        if self._build_shapes_dict is not None:
            if len(self._build_shapes_dict) == 1:
                return {
                    "input_shape": tuple(self._build_shapes_dict.values())[0],
                }
            else:
                return {"shapes_dict": self._build_shapes_dict}

    def build_from_config(self, config):
        """Builds the layer's states with the supplied config dict.

        By default, this method calls the `build(config["input_shape"])` method,
        which creates weights based on the layer's input shape in the supplied
        config. If your config contains other information needed to load the
        layer's state, you should override this method.

        Args:
            config: Dict containing the input shape associated with this layer.
        """
        if config:
            if "input_shape" in config:
                self.build(config["input_shape"])
                self._build_shapes_dict = config
            elif "shapes_dict" in config:
                self.build(**config["shapes_dict"])
                self._build_shapes_dict = config["shapes_dict"]
            self.built = True

    def add_variable(
        self,
        shape,
        initializer,
        dtype=None,
        trainable=True,
        regularizer=None,
        constraint=None,
        name=None,
    ):
        # TODO: handle layout
        self._check_super_called()
        initializer = initializers.get(initializer)
        variable = backend.Variable(
            initializer=initializer,
            shape=shape,
            dtype=dtype or self.variable_dtype,
            trainable=trainable,
            name=name,
        )
        # Will be added to layer.losses
        variable.regularizer = regularizer
        variable.constraint = constraint
        self._track_variable(variable)
        return variable

    def add_weight(self, *args, **kwargs):
        return self.add_variable(*args, **kwargs)

    @property
    def trainable(self):
        return self._trainable

    @trainable.setter
    def trainable(self, value):
        """Sets trainable attribute for the layer and its sublayers.

        When this value is changed during training (e.g. with a
        `Callback`) you need to call the parent
        `Model.make_train_function` with `force=True` in order to
        recompile the training graph.

        Args:
            value: Boolean with the desired state for the layer's trainable
                attribute.
        """
        value = bool(value)
        self._trainable = value
        for v in self._trainable_variables:
            v.trainable = value
        for layer in self._layers:
            layer.trainable = value

    @property
    def variables(self):
        # Return only weights/rng state/metric variables
        # of all Layers, recursively.
        # Also deduplicate them.
        variables = []
        seen_ids = set()
        for v in self._trainable_variables + self._non_trainable_variables:
            if id(v) not in seen_ids:
                variables.append(v)
                seen_ids.add(id(v))
        for m in self._metrics:
            variables.extend(m.variables)
        for sg in self._seed_generators:
            variables.append(sg.state)
        for layer in self._layers:
            for v in layer.variables:
                if id(v) not in seen_ids:
                    variables.append(v)
                    seen_ids.add(id(v))
        return variables

    @property
    def trainable_variables(self):
        if not self.trainable:
            return []
        return [v for v in self.variables if v.trainable]

    @property
    def non_trainable_variables(self):
        if not self.trainable:
            return self.variables
        return [v for v in self.variables if not v.trainable]

    @property
    def weights(self):
        # Return only "own weights" of all Layers, recursively.
        # Also deduplicate them.
        weights = []
        seen_ids = set()
        for w in self._trainable_variables + self._non_trainable_variables:
            if id(w) not in seen_ids:
                weights.append(w)
                seen_ids.add(id(w))
        for layer in self._layers:
            for w in layer.weights:
                if id(w) not in seen_ids:
                    weights.append(w)
                    seen_ids.add(id(w))
        return weights

    @property
    def trainable_weights(self):
        if not self.trainable:
            return []
        return [v for v in self.weights if v.trainable]

    @property
    def non_trainable_weights(self):
        if not self.trainable:
            return self.weights
        return [v for v in self.weights if not v.trainable]

    def get_weights(self):
        return [v.numpy() for v in self.weights]

    def set_weights(self, weights):
        layer_weights = self.weights
        if len(layer_weights) != len(weights):
            raise ValueError(
                f"You called `set_weights(weights)` on layer '{self.name}' "
                f"with a weight list of length {len(weights)}, but the layer "
                f"was expecting {len(layer_weights)} weights."
            )
        for variable, value in zip(layer_weights, weights):
            if variable.shape != value.shape:
                raise ValueError(
                    f"Layer {self.name} weight shape {variable.shape} "
                    "is not compatible with provided weight "
                    f"shape {value.shape}."
                )
            variable.assign(value)

    @property
    def dtype(self):
        """The dtype of the state (weights) of the layer."""
        return self.variable_dtype

    @property
    def compute_dtype(self):
        """The dtype of the computations performed by the layer."""
        return self.dtype_policy.compute_dtype

    @property
    def variable_dtype(self):
        """The dtype of the state (weights) of the layer."""
        return self.dtype_policy.variable_dtype

    @property
    def supports_masking(self):
        """Whether this layer supports computing a mask using `compute_mask`."""
        return self._supports_masking

    @supports_masking.setter
    def supports_masking(self, value):
        self._supports_masking = value

    @utils.default
    def compute_mask(self, inputs, previous_mask):
        return previous_mask

    @traceback_utils.filter_traceback
    def __call__(self, *args, **kwargs):
        self._check_super_called()

        #####################################
        # 1. Convert any array arguments to tensors of correct dtype.
        def maybe_convert(x):
            if backend.is_tensor(x):
<<<<<<< HEAD
                if backend.backend() == "torch":
                    # Handle device placement.
=======
                # Handle Torch device placement.
                if backend.backend() == "torch":
>>>>>>> b8944e9d
                    x = backend.convert_to_tensor(x)
                if (
                    self.autocast
                    and backend.is_float_dtype(x.dtype)
                    and x.dtype != self.compute_dtype
                ):
                    x = backend.cast(x, dtype=self.compute_dtype)
                return x
            elif isinstance(x, backend.KerasTensor):
                if (
                    self.autocast
                    and backend.is_float_dtype(x.dtype)
                    and x.dtype != self.compute_dtype
                ):
                    x.dtype = self.compute_dtype
                return x
            elif hasattr(x, "__array__"):
                return backend.convert_to_tensor(x, dtype=self.compute_dtype)
            return x

        if self._convert_input_args:
            args = nest.map_structure(maybe_convert, args)
            kwargs = nest.map_structure(maybe_convert, kwargs)

        ##########################################################
        # 2. Enforce that only tensors can be passed positionally.
        if not self._allow_non_tensor_positional_args:
            for arg in nest.flatten(args):
                if not isinstance(arg, KerasTensor) and not backend.is_tensor(
                    arg
                ):
                    raise ValueError(
                        "Only input tensors may be passed as "
                        "positional arguments. The following argument value "
                        f"should be passed as a keyword argument: {arg} "
                        f"(of type {type(arg)})"
                    )

        # Caches info about `call()` signature, args, kwargs.
        call_spec = CallSpec(self.call, args, kwargs)

        ############################################
        # 3. Check input spec for 1st positional arg.
        # TODO: consider extending this to all args and kwargs.
        self._assert_input_compatibility(call_spec.first_arg)

        ################
        # 4. Call build.
        self._maybe_build(call_spec)

        ##########################
        # 5. Infer training value
        # Training phase for `Layer.call` is set via (in order of priority):
        # (1) The `training` argument passed to this `Layer.call`, if not None
        # (2) The training argument of an outer `Layer.call`.
        # (4) Any non-None default value for `training` in the call signature
        # (5) False (treating the layer as if it's in inference)

        # Maintains info about the `Layer.call` stack
        # across nested calls.
        call_context = self._get_call_context()

        # This is the value explicity passed by the user
        training = call_spec.user_arguments_dict.get("training", None)
        if training is None:
            # Wasn't passed explicitly: use context value
            training = call_context.training
            if training is None:
                # Get signature default value; else False
                training = call_spec.arguments_dict.get("training", False)
        call_context.training = training
        if self._call_has_training_arg():
            kwargs["training"] = training

        ##############################
        # 6. Populate mask argument(s)
        if self.supports_masking:
            if len(call_spec.tensor_arguments_dict) == 1:
                if (
                    "mask" in call_spec.argument_names
                    and call_spec.arguments_dict["mask"] is None
                ):
                    arg_name = list(call_spec.tensor_arguments_dict.keys())[0]
                    only_tensor_arg = call_spec.tensor_arguments_dict[arg_name]
                    mask = nest.map_structure(
                        lambda x: getattr(x, "_keras_mask", None),
                        only_tensor_arg,
                    )
                    kwargs["mask"] = mask
            elif len(call_spec.tensor_arguments_dict) > 1:
                for k, v in call_spec.tensor_arguments_dict.items():
                    expected_mask_arg_name = f"{k}_mask"
                    if expected_mask_arg_name in call_spec.argument_names:
                        if (
                            call_spec.arguments_dict[expected_mask_arg_name]
                            is None
                        ):
                            mask = nest.map_structure(
                                lambda x: getattr(x, "_keras_mask", None), v
                            )
                            kwargs[expected_mask_arg_name] = mask

        ####################
        # 7. Call the layer.
        try:
            with backend.name_scope(self.name):
                if self.autocast and self.compute_dtype != self.variable_dtype:
                    # For mixed precision, we automatically cast layer variables
                    # (float ones only) to the compute dtype upon access.
                    with backend.AutocastScope(self.compute_dtype):
                        outputs = super().__call__(*args, **kwargs)
                else:
                    outputs = super().__call__(*args, **kwargs)
                if not self.built:
                    self.built = True
                # Record activity regularizer loss.
                if self.activity_regularizer is not None:
                    for output in nest.flatten(outputs):
                        if backend.is_tensor(output):
                            self.add_loss(self.activity_regularizer(output))

            if self.supports_masking:
                # Set masks on outputs,
                # provided only the first positional input arg and its mask.
                # TODO: consider extending this to all args and kwargs.
                previous_mask = getattr(
                    call_spec.first_arg, "_keras_mask", None
                )
                self._set_mask_metadata(
                    call_spec.first_arg, outputs, previous_mask
                )
        finally:
            # Destroy call context if we created it
            self._maybe_reset_call_context()
        return outputs

    def call(self, *args, **kwargs):
        raise NotImplementedError

    @traceback_utils.filter_traceback
    def stateless_call(
        self,
        trainable_variables,
        non_trainable_variables,
        *args,
        return_losses=False,
        **kwargs,
    ):
        """Call the layer without any side effects.

        Args:
            trainable_variables: List of trainable variables of the model.
            non_trainable_variables: List of non-trainable variables of the
                model.
            *args: Positional argumets to be passed to `call()`.
            return_losses: If `True`, `stateless_call()` will return the list of
                losses created during `call()` as part of its return values.
            **kwargs: Keyword arguments to be passed to `call()`.

        Returns:
            A tuple. By default, returns `(outputs, non_trainable_variables)`.
                If `return_losses = True`, then returns
                `(outputs, non_trainable_variables, losses)`.

        Note: `non_trainable_variables` include not only non-trainable weights
        such as `BatchNormalization` statistics, but also RNG seed state
        (if there are any random operations part of the layer, such as dropout),
        and `Metric` state (if there are any metrics attached to the layer).
        These are all elements of state of the layer.

        Example:

        ```python
        model = ...
        data = ...
        trainable_variables = model.trainable_variables
        non_trainable_variables = model.non_trainable_variables
        # Call the model with zero side effects
        outputs, non_trainable_variables = model.stateless_call(
            trainable_variables,
            non_trainable_variables,
            data,
        )
        # Attach the updated state to the model
        # (until you do this, the model is still in its pre-call state).
        for ref_var, value in zip(
            model.non_trainable_variables, non_trainable_variables
        ):
            ref_var.assign(value)
        ```
        """
        self._check_super_called()

        if not self.built:
            raise ValueError(
                f"To call stateless_call, {self.__class__.__name__} must be "
                "built (i.e. its variables must have been already created). "
                "You can build it by calling it on some data."
            )
        if len(trainable_variables) != len(self.trainable_variables):
            raise ValueError(
                "Argument `trainable_variables` must be a list of tensors "
                "corresponding 1:1 to "
                f"{self.__class__.__name__}().trainable_variables. "
                f"Received list with length {len(trainable_variables)}, "
                f"but expected {len(self.trainable_variables)} variables."
            )
        if len(non_trainable_variables) != len(self.non_trainable_variables):
            raise ValueError(
                "Argument `non_trainable_variables` must be a list of tensors "
                "corresponding 1:1 to "
                f"{self.__class__.__name__}().non_trainable_variables. "
                f"Received list with length {len(non_trainable_variables)}, "
                f"but expected {len(self.non_trainable_variables)} variables."
            )

        # Gather variable mapping
        trainable_mapping = zip(self.trainable_variables, trainable_variables)
        non_trainable_mapping = zip(
            self.non_trainable_variables, non_trainable_variables
        )
        mapping = list(trainable_mapping) + list(non_trainable_mapping)

        # Call in stateless scope
        with backend.StatelessScope(
            state_mapping=mapping, collect_losses=return_losses
        ) as scope:
            outputs = self.call(*args, **kwargs)

        # Gather updated non-trainable variables
        non_trainable_variables = []
        for v in self.non_trainable_variables:
            new_v = scope.get_current_value(v)
            if new_v is not None:
                non_trainable_variables.append(new_v)
            else:
                non_trainable_variables.append(v)

        if return_losses:
            return outputs, non_trainable_variables, scope.losses[:]
        return outputs, non_trainable_variables

    def compute_output_spec(self, *args, **kwargs):
        if utils.is_default(self.compute_output_shape):
            return super().compute_output_spec(*args, **kwargs)
        else:
            # Use compute_output_shape() to return the right output spec
            call_spec = CallSpec(self.call, args, kwargs)
            shapes_dict = get_shapes_dict(
                self.compute_output_shape, call_spec, self.__class__
            )
            if len(shapes_dict) == 1:
                # Single arg: pass it positionally
                input_shape = tuple(shapes_dict.values())[0]
                output_shape = self.compute_output_shape(input_shape)
            else:
                # More than one shape: pass them by name.
                output_shape = self.compute_output_shape(**shapes_dict)

            if (
                isinstance(output_shape, list)
                and output_shape
                and isinstance(output_shape[0], (int, type(None)))
            ):
                output_shape = tuple(output_shape)
            if not isinstance(output_shape, (list, tuple, dict)):
                try:
                    output_shape = tuple(output_shape)
                except:
                    raise ValueError(
                        "Method `compute_output_shape()` of layer "
                        f"{self.__class__.__name__} is returning "
                        "a type that cannot be interpreted as a shape. "
                        "It should return a shape tuple. "
                        f"Received: {output_shape}"
                    )
            if (
                isinstance(output_shape, tuple)
                and output_shape
                and isinstance(output_shape[0], (int, type(None)))
            ):
                return KerasTensor(output_shape, dtype=self.compute_dtype)
            # Case: nested. Could be a tuple/list of shapes, or a dict of
            # shapes. Could be deeply nested.
            return map_shape_structure(
                lambda s: KerasTensor(s, dtype=self.compute_dtype), output_shape
            )

    @utils.default
    def compute_output_shape(self, *args, **kwargs):
        return NotImplementedError

    def add_loss(self, loss):
        # Eager only.
        losses = nest.flatten(loss)
        for x in losses:
            if not backend.is_tensor(x):
                raise ValueError(
                    "`add_loss()` can only be called from inside `build()` or "
                    f"`call()`, on a tensor input. Received invalid value: {x}"
                )
        if backend.in_stateless_scope():
            scope = backend.get_stateless_scope()
            if scope.collect_losses:
                for x in losses:
                    scope.add_loss(loss)
        else:
            self._losses.extend(losses)

    @property
    def losses(self):
        losses = self._losses[:]
        for layer in self._layers:
            losses.extend(layer._losses)
        weight_regularization_losses = []
        for v in self.trainable_weights:
            regularizer = getattr(v, "regularizer", None)
            if regularizer:
                weight_regularization_losses.append(regularizer(v))
        losses.extend(weight_regularization_losses)
        return losses

    def save_own_variables(self, store):
        """Saves the state of the layer.

        You can override this method to take full control of how the state of
        the layer is saved upon calling `model.save()`.

        Args:
            store: Dict where the state of the model will be saved.
        """
        all_vars = self._trainable_variables + self._non_trainable_variables
        for i, v in enumerate(all_vars):
            store[f"{i}"] = np.array(v)

    def load_own_variables(self, store):
        """Loads the state of the layer.

        You can override this method to take full control of how the state of
        the layer is loaded upon calling `keras.models.load_model()`.

        Args:
            store: Dict from which the state of the model will be loaded.
        """
        all_vars = self._trainable_variables + self._non_trainable_variables
        if len(store.keys()) != len(all_vars):
            if len(all_vars) == 0 and not self.built:
                raise ValueError(
                    f"Layer '{self.name}' was never built "
                    "and thus it doesn't have any variables. "
                    f"However the weights file lists {len(store.keys())} "
                    "variables for this layer.\n"
                    "In most cases, this error indicates that either:\n\n"
                    "1. The layer is owned by a parent layer that "
                    "implements a `build()` method, but calling the "
                    "parent's `build()` method did NOT create the state of "
                    f"the child layer '{self.name}'. A `build()` method "
                    "must create ALL state for the layer, including "
                    "the state of any children layers.\n\n"
                    "2. You need to implement "
                    "the `def build_from_config(self, config)` method "
                    f"on layer '{self.name}', to specify how to rebuild "
                    "it during loading. "
                    "In this case, you might also want to implement the "
                    "method that generates the build config at saving time, "
                    "`def get_build_config(self)`. "
                    "The method `build_from_config()` is meant "
                    "to create the state "
                    "of the layer (i.e. its variables) upon deserialization.",
                )
            raise ValueError(
                f"Layer '{self.name}' expected {len(all_vars)} variables, "
                "but received "
                f"{len(store.keys())} variables during loading. "
                f"Expected: {[v.name for v in all_vars]}"
            )
        for i, v in enumerate(all_vars):
            v.assign(store[f"{i}"])

    def _clear_losses(self):
        if backend.in_stateless_scope():
            scope = backend.get_stateless_scope()
            if scope.collect_losses:
                for x in scope.losses:
                    if x in self._losses:
                        scope.losses.remove(x)
        self._losses.clear()
        for layer in self._layers:
            layer._clear_losses()

    def _track_variable(self, variable):
        if variable.trainable:
            self._tracker.add_to_store("trainable_variables", variable)
        else:
            self._tracker.add_to_store("non_trainable_variables", variable)

    def add_metric(self):
        # Permanently disabled
        raise NotImplementedError

    def count_params(self):
        """Count the total number of scalars composing the weights.

        Returns:
            An integer count.
        """
        if not self.built:
            raise ValueError(
                "You tried to call `count_params` "
                f"on layer '{self.name}', "
                "but the layer isn't built. "
                "You can build it manually via: "
                f"`layer.build(input_shape)`."
            )
        return summary_utils.count_params(self.weights)

    def _maybe_build(self, call_spec):
        if not self.built:
            shapes_dict = get_shapes_dict(self.build, call_spec, self.__class__)
            self._build_shapes_dict = shapes_dict
            failure = False

            if len(shapes_dict) == 1:
                # Single arg: pass it positionally
                input_shape = tuple(shapes_dict.values())[0]
                with backend.name_scope(self.name):
                    if utils.is_default(
                        self.build
                    ) and might_have_unbuilt_state(self):
                        status = self._build_by_run_for_single_pos_arg(
                            input_shape
                        )
                        if not status:
                            failure = True
                    else:
                        self.build(input_shape)
            else:
                with backend.name_scope(self.name):
                    if utils.is_default(self.build):
                        if might_have_unbuilt_state(self):
                            status = self._build_by_run_for_kwargs(shapes_dict)
                            if not status:
                                failure = True
                    else:
                        self.build(**shapes_dict)
            if failure:
                if call_spec.eager:
                    # Will let the actual eager call do the state-building
                    return
                raise ValueError(
                    f"Layer '{self.name}' looks like it has "
                    "unbuilt state, but Keras is not able to "
                    "trace the layer `call()` in order to "
                    "build it automatically. You must implement "
                    "the `def build(self, input_shape)` method on your "
                    "layer. It should create all variables used by the "
                    "layer (e.g. by calling `layer.build()` on all its "
                    "children layers)."
                )
            self.built = True

            # Check input spec again (after build, since self.input_spec
            # may have been updated
            self._assert_input_compatibility(call_spec.first_arg)
            # Hook used to do post-build actions
            self._post_build()
        if not self._tracker.locked:
            # No state updates past this point.
            self._tracker.lock(
                msg=(
                    "You cannot add new elements of state "
                    "(variables or sub-layers) "
                    "to a layer that is already built. All state "
                    "must be created in the `__init__()` method or "
                    "in the`build()` method."
                )
            )

    def _build_by_run_for_single_pos_arg(self, input_shape):
        # Case: all inputs are in the first arg (possibly nested).
        input_tensors = map_shape_structure(
            lambda s: backend.KerasTensor(s), input_shape
        )
        try:
            backend.compute_output_spec(self.call, input_tensors)
            return True
        except:
            return False

    def _build_by_run_for_kwargs(self, shapes_dict):
        # Case: inputs were recorded as multiple keyword arguments.
        if all(is_shape_tuple(s) for s in shapes_dict.values()):
            # Case: all input keyword arguments were plain tensors.
            input_tensors = {
                # We strip the `_shape` suffix to recover kwarg names.
                utils.removesuffix(k, "_shape"): backend.KerasTensor(shape)
                for k, shape in shapes_dict.items()
            }
            try:
                backend.compute_output_spec(self.call, **input_tensors)
                return True
            except:
                return False
        else:
            # Not supported: nested input keyword arguments.
            return False

    def __repr__(self):
        return (
            f"<{self.__class__.__name__} "
            f"name={self.name}, built={self.built}>"
        )

    def __str__(self):
        return (
            f"<{self.__class__.__name__} "
            f"name={self.name}, built={self.built}>"
        )

    def __setattr__(self, name, value):
        # Track Variables, Layers, Metrics, SeedGenerators.
        if hasattr(self, "_tracker"):
            value = self._tracker.track(value)
        elif name != "_tracker":
            self._initializer_tracker()
        return super().__setattr__(name, value)

    def _check_super_called(self):
        if getattr(self, "_lock", True):
            raise RuntimeError(
                f"In layer '{self.__class__.__name__}', you forgot to call "
                "`super().__init__()` as the first statement "
                "in the `__init__()` method. Go add it!"
            )

    def _assert_input_compatibility(self, arg_0):
        if self.input_spec:
            input_spec.assert_input_compatibility(
                self.input_spec, arg_0, layer_name=self.name
            )

    def _call_has_training_arg(self):
        return "training" in self._call_signature_parameters

    def _call_has_mask_arg(self):
        return "mask" in self._call_signature_parameters

    def _get_call_context(self):
        """Returns currently active `CallContext`."""
        layer_call_ctx = global_state.get_global_attribute("current_call_ctx")
        if layer_call_ctx is None:
            # Enter new call context.
            layer_call_ctx = CallContext(entry_layer=self)
            global_state.set_global_attribute(
                "current_call_ctx", layer_call_ctx
            )
            self._clear_losses()
        return layer_call_ctx

    def _maybe_reset_call_context(self):
        layer_call_ctx = global_state.get_global_attribute("current_call_ctx")
        if layer_call_ctx is None or layer_call_ctx.entry_layer == self:
            global_state.set_global_attribute("current_call_ctx", None)

    def _flatten_layers(self, include_self=True, recursive=True):
        layers = []
        if include_self:
            layers.append(self)
        seen_object_ids = set()
        deque = collections.deque(self._layers)
        while deque:
            layer = deque.popleft()
            if id(layer) in seen_object_ids:
                continue
            seen_object_ids.add(id(layer))
            layers.append(layer)
            # Introspect recursively through sublayers.
            if recursive:
                deque.extendleft(layer._layers)
        return layers

    def _set_mask_metadata(self, inputs, outputs, previous_mask):
        flat_outputs = nest.flatten(outputs)

        mask_already_computed = all(
            getattr(x, "_keras_mask", None) is not None for x in flat_outputs
        )
        if mask_already_computed:
            return

        output_masks = self.compute_mask(inputs, previous_mask)
        if output_masks is None:
            return

        flat_masks = nest.flatten(output_masks)
        for tensor, mask in zip(flat_outputs, flat_masks):
            if getattr(tensor, "_keras_mask", None) is None:
                try:
                    tensor._keras_mask = mask
                except AttributeError:
                    # It's a C type.
                    pass

    @python_utils.default
    def get_config(self):
        base_config = super().get_config()
        config = {
            "trainable": self.trainable,
            "dtype": self.dtype_policy.name,
        }
        return {**base_config, **config}


def is_backend_tensor_or_symbolic(x):
    return backend.is_tensor(x) or isinstance(x, backend.KerasTensor)


class CallSpec:
    def __init__(self, call_fn, args, kwargs):
        sig = inspect.signature(call_fn)

        # `training` and `mask` are special kwargs that are always available in
        # a layer, if user specifies them in their call without adding to spec,
        # we remove them to be able to bind variables. User is not using
        # `training` anyway so we can ignore.
        # TODO: If necessary use workaround for `mask`
        if "training" in kwargs and "training" not in sig.parameters:
            kwargs.pop("training")
            bound_args = sig.bind(*args, **kwargs)
        else:
            bound_args = sig.bind(*args, **kwargs)
        self.user_arguments_dict = {
            k: v for k, v in bound_args.arguments.items()
        }
        bound_args.apply_defaults()
        arg_dict = {}
        arg_names = []
        tensor_arg_dict = {}
        tensor_args = []
        tensor_arg_names = []
        nested_tensor_arg_names = []
        for name, value in bound_args.arguments.items():
            arg_dict[name] = value
            arg_names.append(name)
            if is_backend_tensor_or_symbolic(value):
                tensor_args.append(value)
                tensor_arg_names.append(name)
                tensor_arg_dict[name] = value
            elif nest.is_nested(value):
                flat_values = nest.flatten(value)
                if all(is_backend_tensor_or_symbolic(x) for x in flat_values):
                    tensor_args.append(value)
                    tensor_arg_names.append(name)
                    tensor_arg_dict[name] = value
                    nested_tensor_arg_names.append(name)
                elif any(is_backend_tensor_or_symbolic(x) for x in flat_values):
                    raise ValueError(
                        "In a nested call() argument, "
                        "you cannot mix tensors and non-tensors. "
                        "Received invalid mixed argument: "
                        f"{name}={value}"
                    )
        self.arguments_dict = arg_dict
        self.argument_names = arg_names
        self.tensor_arguments_dict = tensor_arg_dict
        self.tensor_arguments_names = tensor_arg_names
        self.nested_tensor_argument_names = nested_tensor_arg_names
        self.first_arg = arg_dict[arg_names[0]]
        if all(
            backend.is_tensor(x) for x in self.tensor_arguments_dict.values()
        ):
            self.eager = True
        else:
            self.eager = False


def get_arguments_dict(fn, args, kwargs):
    """Return a dict mapping argument names to their values."""
    sig = inspect.signature(fn)
    bound_args = sig.bind(*args, **kwargs)
    arg_dict = {}
    for name, value in bound_args.arguments.items():
        arg_dict[name] = value
    return arg_dict


def get_shapes_dict(target_fn, call_spec, cls):
    """Convert the call() arguments dict into a dict of input shape arguments.

    Example:

    ```
    >>> get_shapes_dict(self.build, call_spec, cls)
    {"input_a_shape": (2, 3)}
    ```
    """
    expected_names = check_shapes_signature(target_fn, call_spec, cls)
    shapes_dict = {}
    for k, v in call_spec.tensor_arguments_dict.items():
        if k == "mask" or k.startswith("mask_"):
            # Do not include mask tensors in shapes dict
            continue
        if k == "kwargs" or k == "args":
            # Do not include catch-alls in shapes dict
            continue
        if expected_names is not None and f"{k}_shape" not in expected_names:
            continue
        if k in call_spec.nested_tensor_argument_names:
            shapes_dict[f"{k}_shape"] = nest.map_structure(
                lambda x: backend.standardize_shape(x.shape), v
            )
        else:
            shapes_dict[f"{k}_shape"] = backend.standardize_shape(v.shape)
    return shapes_dict


def check_shapes_signature(target_fn, call_spec, cls):
    """Asserts that the argument names in `target_fn` match arguments in `call`.

    We use this to check that `build()` and `compute_output_shape()` arguments
    align with `call()` arguments.

    For instance if `build()` has the signature
    `def build(self, a_shape, b_shape)` we expect `call()` to accept the
    arguments `a` and `b`.

    When there is a single argument accepted by `target_fn`, we do allow any
    name and do not check the call signature.

    Returns:
        The list of arguments names expected by the `target_fn` or
        `None` if any passed name is acceptable.
    """
    if utils.is_default(target_fn):
        return None
    sig = inspect.signature(target_fn)
    expected_names = []
    for name, param in sig.parameters.items():
        if param.kind in (
            param.POSITIONAL_OR_KEYWORD,
            param.POSITIONAL_ONLY,
            param.KEYWORD_ONLY,
        ):
            expected_names.append(name)
    if len(expected_names) == 1:
        return None
    for name in expected_names:
        method_name = target_fn.__name__
        error_preamble = (
            f"For a `{method_name}()` method with more than one argument, all "
            "arguments should have a `_shape` suffix and match an argument "
            f"from `call()`. E.g. `{method_name}(self, foo_shape, bar_shape)` "
            "would match `call(self, foo, bar)`."
        )
        if not name.endswith("_shape"):
            raise ValueError(
                f"{error_preamble} For layer '{cls.__name__}', "
                f"Received `{method_name}()` argument "
                f"`{name}`, which does not end in `_shape`."
            )
        expected_call_arg = utils.removesuffix(name, "_shape")
        if expected_call_arg not in call_spec.arguments_dict:
            raise ValueError(
                f"{error_preamble} For layer '{cls.__name__}', "
                f"received `{method_name}()` argument "
                f"`{name}`, but `call()` does not have argument "
                f"`{expected_call_arg}`."
            )
    return expected_names


class CallContext:
    def __init__(self, entry_layer):
        self.entry_layer = entry_layer
        self.training = None


def is_shape_tuple(s):
    return isinstance(s, (list, tuple)) and all(
        d is None or isinstance(d, int) for d in s
    )


def might_have_unbuilt_state(layer):
    return any(not lr.built for lr in layer._layers)<|MERGE_RESOLUTION|>--- conflicted
+++ resolved
@@ -528,13 +528,8 @@
         # 1. Convert any array arguments to tensors of correct dtype.
         def maybe_convert(x):
             if backend.is_tensor(x):
-<<<<<<< HEAD
-                if backend.backend() == "torch":
-                    # Handle device placement.
-=======
                 # Handle Torch device placement.
                 if backend.backend() == "torch":
->>>>>>> b8944e9d
                     x = backend.convert_to_tensor(x)
                 if (
                     self.autocast
