import math
import re
<<<<<<< HEAD
=======
import string
>>>>>>> 081ade17

from tensorflow import nest

from keras_core import backend
from keras_core.utils import dtype_utils
from keras_core.utils import io_utils
from keras_core.utils import text_rendering


def count_params(weights):
    shapes = [v.shape for v in weights]
    return int(sum(math.prod(p) for p in shapes))


def weight_memory_size(weights):
    """Compute the memory footprint for weights based on their dtypes.

    Args:
        weights: An iterable contains the weights to compute weight size.

    Returns:
        The total memory size (in Bytes) of the weights.
    """
    unique_weights_ids = set(id(w) for w in weights)
    unique_weights = [w for w in weights if id(w) in unique_weights_ids]
    total_memory_size = 0
    for w in unique_weights:
        weight_shape = math.prod(w.shape)
        dtype = backend.standardize_dtype(w.dtype)
        per_param_size = dtype_utils.float_dtype_size(dtype)
        total_memory_size += weight_shape * per_param_size
    return total_memory_size


def readable_memory_size(weight_memory_size):
    """Convert the weight memory size (Bytes) to a readable string."""
    units = ["B", "KB", "MB", "GB", "TB", "PB"]
    scale = 1024
    for unit in units:
        if weight_memory_size / scale < 1:
            return "{:.2f} {}".format(weight_memory_size, unit)
        else:
            weight_memory_size /= scale
    return "{:.2f} {}".format(weight_memory_size, units[-1])


def format_layer_shape(layer):
    if not layer._inbound_nodes:
        return "?"
    output_shapes = None
    for i in range(len(layer._inbound_nodes)):
        shapes = nest.map_structure(
            lambda x: tuple(x.shape), layer._inbound_nodes[i].output_tensors
        )
        if output_shapes is None:
            output_shapes = shapes
        elif output_shapes != shapes:
            return "multiple"
    if len(output_shapes) == 1 and isinstance(output_shapes[0], tuple):
        output_shapes = output_shapes[0]
    return str(output_shapes)


def print_summary(
    model,
    line_length=None,
    positions=None,
    print_fn=None,
    expand_nested=False,
    show_trainable=False,
    layer_range=None,
):
    """Prints a summary of a model.

    Args:
        model: Keras model instance.
        line_length: Total length of printed lines
            (e.g. set this to adapt the display to different
            terminal window sizes).
        positions: Relative or absolute positions of log elements in each line.
            If not provided, defaults to `[0.3, 0.6, 0.70, 1.]`.
        print_fn: Print function to use.
            It will be called on each line of the summary.
            You can set it to a custom function
            in order to capture the string summary.
            It defaults to `print` (prints to stdout).
        expand_nested: Whether to expand the nested models.
            If not provided, defaults to `False`.
        show_trainable: Whether to show if a layer is trainable.
            If not provided, defaults to `False`.
        layer_range: List or tuple containing two strings,
            the starting layer name and ending layer name (both inclusive),
            indicating the range of layers to be printed in the summary. The
            strings could also be regexes instead of an exact name. In this
             case, the starting layer will be the first layer that matches
            `layer_range[0]` and the ending layer will be the last element that
            matches `layer_range[1]`. By default (`None`) all
            layers in the model are included in the summary.
    """
    from keras_core.models import Functional
    from keras_core.models import Sequential

    if print_fn is None:
        print_fn = io_utils.print_msg

    if isinstance(model, Sequential):
        sequential_like = True
        layers = model.layers
    elif not isinstance(model, Functional):
        # We treat subclassed models as a simple sequence of layers, for logging
        # purposes.
        sequential_like = True
        layers = model.layers
    else:
        layers = model._operations
        sequential_like = True
        nodes_by_depth = model._nodes_by_depth.values()
        nodes = []
        for v in nodes_by_depth:
            if (len(v) > 1) or (
                len(v) == 1 and len(nest.flatten(v[0].input_tensors)) > 1
            ):
                # if the model has multiple nodes
                # or if the nodes have multiple inbound_layers
                # the model is no longer sequential
                sequential_like = False
                break
            nodes += v
        if sequential_like:
            # search for shared layers
            for layer in model.layers:
                flag = False
                for node in layer._inbound_nodes:
                    if node in nodes:
                        if flag:
                            sequential_like = False
                            break
                        else:
                            flag = True
                if not sequential_like:
                    break

    if sequential_like:
        line_length = line_length or 84
        positions = positions or [0.45, 0.84, 1.0]
        # header names for the different log elements
        header = ["Layer (type)", "Output Shape", "Param #"]
    else:
        line_length = line_length or 108
        positions = positions or [0.3, 0.56, 0.70, 1.0]
        # header names for the different log elements
        header = ["Layer (type)", "Output Shape", "Param #", "Connected to"]
        relevant_nodes = []
        for v in model._nodes_by_depth.values():
            relevant_nodes += v

    if show_trainable:
        line_length += 8
        positions = [p * 0.86 for p in positions] + [1.0]
        header.append("Trainable")

    def get_layer_fields(layer, prefix=""):
        output_shape = format_layer_shape(layer)
        name = prefix + layer.name
        cls_name = layer.__class__.__name__
        if not hasattr(layer, "built"):
            params = "0"
        elif not layer.built:
            params = "0 (unbuilt)"
        else:
            params = layer.count_params()
        fields = [name + " (" + cls_name + ")", output_shape, str(params)]

        if show_trainable:
            fields.append("Y" if layer.trainable else "N")
        return fields

    def get_connections(layer):
        connections = ""
        for node in layer._inbound_nodes:
            if relevant_nodes and node not in relevant_nodes:
                # node is not part of the current network
                continue
            for kt in node.input_tensors:
                keras_history = kt._keras_history
                inbound_layer = keras_history.operation
                node_index = keras_history.node_index
                tensor_index = keras_history.tensor_index
                if connections:
                    connections += ", "
                connections += (
                    f"{inbound_layer.name}[{node_index}][{tensor_index}]"
                )
        if not connections:
            connections = "-"
        return connections

    def print_layer(layer, nested_level=0):
        if nested_level:
            prefix = "   " * nested_level + "└" + " "
        else:
            prefix = ""

        fields = get_layer_fields(layer, prefix=prefix)
        if not sequential_like:
            fields.append(get_connections(layer))
        if show_trainable:
            fields.append("Y" if layer.trainable else "N")

        rows = [fields]
        if expand_nested and hasattr(layer, "layers") and layer.layers:
            nested_layers = layer.layers
            nested_level += 1
            for i in range(len(nested_layers)):
                rows.extend(
                    print_layer(nested_layers[i], nested_level=nested_level)
                )
        return rows

    layer_range = get_layer_index_bound_by_layer_name(layers, layer_range)
    print_fn(text_rendering.highlight_msg(f' Model: "{model.name}"'))
    rows = []
    for layer in layers[layer_range[0] : layer_range[1]]:
        rows.extend(print_layer(layer))

    # Render summary as a table.
    table = text_rendering.TextTable(
        header=header,
        rows=rows,
        positions=positions,
        # Left align layer name, center-align everything else
        alignments=["left"] + ["center" for _ in range(len(header) - 1)],
        max_line_length=line_length,
    )
    table_str = table.make()
    print_fn(table_str)

    # After the table, append information about parameter count and size.
    if hasattr(model, "_collected_trainable_weights"):
        trainable_count = count_params(model._collected_trainable_weights)
        trainable_memory_size = weight_memory_size(
            model._collected_trainable_weights
        )
    else:
        trainable_count = count_params(model.trainable_weights)
        trainable_memory_size = weight_memory_size(model.trainable_weights)

    non_trainable_count = count_params(model.non_trainable_weights)
    non_trainable_memory_size = weight_memory_size(model.non_trainable_weights)

    total_memory_size = trainable_memory_size + non_trainable_memory_size

    print_fn(
        text_rendering.highlight_msg(
            f" Total params: {trainable_count + non_trainable_count}"
        )
        + f" ({readable_memory_size(total_memory_size)})"
    )
    print_fn(
        text_rendering.highlight_msg(f" Trainable params: {trainable_count}")
        + f" ({readable_memory_size(trainable_memory_size)})"
    )
    print_fn(
        text_rendering.highlight_msg(
            f" Non-trainable params: {non_trainable_count}"
        )
        + f" ({readable_memory_size(non_trainable_memory_size)})"
    )


def get_layer_index_bound_by_layer_name(layers, layer_range=None):
    """Get the layer indexes from the model based on layer names.

    The layer indexes can be used to slice the model into sub models for
    display.

    Args:
        model: `Model` instance.
        layer_names: a list or tuple of 2 strings, the starting layer name and
            ending layer name (both inclusive) for the result. All layers will
            be included when `None` is provided.

    Returns:
        The index value of layer based on its unique name (layer_names).
        Output will be [first_layer_index, last_layer_index + 1].
    """
    if layer_range is not None:
        if len(layer_range) != 2:
            raise ValueError(
                "layer_range must be a list or tuple of length 2. Received: "
                f"layer_range = {layer_range} of length {len(layer_range)}"
            )
        if not isinstance(layer_range[0], str) or not isinstance(
            layer_range[1], str
        ):
            raise ValueError(
                "layer_range should contain string type only. "
                f"Received: {layer_range}"
            )
    else:
        return [0, len(layers)]

    lower_index = [
        idx
        for idx, layer in enumerate(layers)
        if re.match(layer_range[0], layer.name)
    ]
    upper_index = [
        idx
        for idx, layer in enumerate(layers)
        if re.match(layer_range[1], layer.name)
    ]

    if not lower_index or not upper_index:
        raise ValueError(
            "Passed layer_names do not match the layer names in the model. "
            f"Received: {layer_range}"
        )

    if min(lower_index) > max(upper_index):
        return [min(upper_index), max(lower_index) + 1]
    return [min(lower_index), max(upper_index) + 1]<|MERGE_RESOLUTION|>--- conflicted
+++ resolved
@@ -1,9 +1,13 @@
 import math
 import re
-<<<<<<< HEAD
-=======
 import string
->>>>>>> 081ade17
+
+from tensorflow import nest
+
+from keras_core import backend
+from keras_core.utils import dtype_utils
+from keras_core.utils import io_utils
+from keras_core.utils import text_rendering
 
 from tensorflow import nest
 
