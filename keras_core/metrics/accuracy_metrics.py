--- conflicted
+++ resolved
@@ -1,10 +1,7 @@
 from keras_core import backend
 from keras_core import operations as ops
 from keras_core.api_export import keras_core_export
-<<<<<<< HEAD
 from keras_core.backend import floatx
-=======
->>>>>>> c3300f57
 from keras_core.losses.loss import squeeze_to_same_rank
 from keras_core.metrics import reduction_metrics
 
