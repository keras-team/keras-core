--- conflicted
+++ resolved
@@ -181,11 +181,7 @@
     Formula:
 
     ```python
-<<<<<<< HEAD
-    loss = sqrt(mean((y_pred-y_true)^2))
-=======
     loss = sqrt(mean((y_pred - y_true) ** 2))
->>>>>>> b31d14bf
     ```
 
     Args:
