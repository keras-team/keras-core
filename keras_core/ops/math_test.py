import numpy as np
import pytest
import scipy.signal
from absl.testing import parameterized

from keras_core import backend
from keras_core import testing
from keras_core.backend.common.keras_tensor import KerasTensor
from keras_core.ops import math as kmath


def _stft(x, frame_length, frame_step, fft_length, window="hann", center=True):
    # pure numpy version of stft
    if backend.standardize_dtype(x.dtype) not in {"float32", "float64"}:
        raise TypeError(
            "Invalid input type. Expected `float32` or `float64`. "
            f"Received: input type={x.dtype}"
        )
    if fft_length < frame_length:
        raise ValueError(
            "`fft_length` must equal or larger than `frame_length`. "
            f"Received: frame_length={frame_length}, "
            f"fft_length={fft_length}"
        )

    if center:
        pad_width = [(0, 0) for _ in range(len(x.shape))]
        pad_width[-1] = (fft_length // 2, fft_length // 2)
        if backend.backend() != "torch" or len(x.shape) < 3:
            x = np.pad(x, pad_width, mode="reflect")
        else:
            # torch not support reflect padding for N-D cases when N >= 3
            x = np.pad(x, pad_width, mode="constant")

    # frame
    *batch_shape, _ = x.shape
    batch_shape = list(batch_shape)
    shape = x.shape[:-1] + (
        (x.shape[-1] - (fft_length - frame_step)) // frame_step,
        fft_length,
    )
    strides = x.strides[:-1] + (frame_step * x.strides[-1], x.strides[-1])
    x = np.lib.stride_tricks.as_strided(x, shape=shape, strides=strides)
    x = np.reshape(x, (*batch_shape, *x.shape[-2:]))

    if window is not None:
        if isinstance(window, str):
            window = scipy.signal.get_window(window, frame_length)
        win = np.array(window, dtype=x.dtype)
        if len(win.shape) != 1 or win.shape[-1] != frame_length:
            raise ValueError(
                "The shape of `window` must be equal to [frame_length]."
                f"Received: window shape={win.shape}"
            )
        l_pad = (fft_length - frame_length) // 2
        r_pad = fft_length - frame_length - l_pad
        win = np.pad(win, [[l_pad, r_pad]])
        x = np.multiply(x, win)

    x = np.fft.rfft(x, fft_length)
    return np.real(x), np.imag(x)


class MathOpsDynamicShapeTest(testing.TestCase):
    def test_segment_sum(self):
        data = KerasTensor((None, 4), dtype="float32")
        segment_ids = KerasTensor((10,), dtype="int32")
        outputs = kmath.segment_sum(data, segment_ids)
        self.assertEqual(outputs.shape, (None, 4))

        data = KerasTensor((None, 4), dtype="float32")
        segment_ids = KerasTensor((10,), dtype="int32")
        outputs = kmath.segment_sum(data, segment_ids, num_segments=5)
        self.assertEqual(outputs.shape, (5, 4))

    def test_segment_max(self):
        data = KerasTensor((None, 4), dtype="float32")
        segment_ids = KerasTensor((10,), dtype="int32")
        outputs = kmath.segment_max(data, segment_ids)
        self.assertEqual(outputs.shape, (None, 4))

        data = KerasTensor((None, 4), dtype="float32")
        segment_ids = KerasTensor((10,), dtype="int32")
        outputs = kmath.segment_max(data, segment_ids, num_segments=5)
        self.assertEqual(outputs.shape, (5, 4))

    def test_top_k(self):
        x = KerasTensor((None, 2, 3))
        values, indices = kmath.top_k(x, k=1)
        self.assertEqual(values.shape, (None, 2, 1))
        self.assertEqual(indices.shape, (None, 2, 1))

    def test_in_top_k(self):
        targets = KerasTensor((None,))
        predictions = KerasTensor((None, 10))
        self.assertEqual(
            kmath.in_top_k(targets, predictions, k=1).shape, (None,)
        )

    def test_logsumexp(self):
        x = KerasTensor((None, 2, 3), dtype="float32")
        result = kmath.logsumexp(x)
        self.assertEqual(result.shape, ())

    def test_qr(self):
        x = KerasTensor((None, 4, 3), dtype="float32")
        q, r = kmath.qr(x, mode="reduced")
        qref, rref = np.linalg.qr(np.ones((2, 4, 3)), mode="reduced")
        qref_shape = (None,) + qref.shape[1:]
        rref_shape = (None,) + rref.shape[1:]
        self.assertEqual(q.shape, qref_shape)
        self.assertEqual(r.shape, rref_shape)

        q, r = kmath.qr(x, mode="complete")
        qref, rref = np.linalg.qr(np.ones((2, 4, 3)), mode="complete")
        qref_shape = (None,) + qref.shape[1:]
        rref_shape = (None,) + rref.shape[1:]
        self.assertEqual(q.shape, qref_shape)
        self.assertEqual(r.shape, rref_shape)

    def test_frame(self):
        # Defined dimension
        x = KerasTensor((None, 32), dtype="float32")
        frame_length = 3
        frame_step = 2
        outputs = kmath.frame(x, frame_length, frame_step)
        num_frames = 1 + (x.shape[-1] - frame_length) // frame_step
        self.assertEqual(outputs.shape, (None, num_frames, frame_length))

        # Undefined dimension
        x = KerasTensor((None, None), dtype="float32")
        frame_length = 3
        frame_step = 2
        outputs = kmath.frame(x, frame_length, frame_step)
        self.assertEqual(outputs.shape, (None, None, frame_length))

    def test_fft(self):
        real = KerasTensor((None, 4, 3), dtype="float32")
        imag = KerasTensor((None, 4, 3), dtype="float32")
        real_output, imag_output = kmath.fft((real, imag))
        ref = np.fft.fft(np.ones((2, 4, 3)))
        ref_shape = (None,) + ref.shape[1:]
        self.assertEqual(real_output.shape, ref_shape)
        self.assertEqual(imag_output.shape, ref_shape)

    def test_fft2(self):
        real = KerasTensor((None, 4, 3), dtype="float32")
        imag = KerasTensor((None, 4, 3), dtype="float32")
        real_output, imag_output = kmath.fft2((real, imag))
        ref = np.fft.fft2(np.ones((2, 4, 3)))
        ref_shape = (None,) + ref.shape[1:]
        self.assertEqual(real_output.shape, ref_shape)
        self.assertEqual(imag_output.shape, ref_shape)

<<<<<<< HEAD
    def test_rfft(self):
        x = KerasTensor((None, 4, 3), dtype="float32")
        real_output, imag_output = kmath.rfft(x)
        ref = np.fft.rfft(np.ones((2, 4, 3)))
        ref_shape = (None,) + ref.shape[1:]
        self.assertEqual(real_output.shape, ref_shape)
        self.assertEqual(imag_output.shape, ref_shape)

    def test_stft(self):
        x = KerasTensor((None, 32), dtype="float32")
        frame_length = 10
        frame_step = 3
        fft_length = 15
        real_output, imag_output = kmath.stft(
            x, frame_length, frame_step, fft_length
        )
        real_ref, imag_ref = _stft(
            np.ones((2, 32)), frame_length, frame_step, fft_length
        )
        real_ref_shape = (None,) + real_ref.shape[1:]
        imag_ref_shape = (None,) + imag_ref.shape[1:]
        self.assertEqual(real_output.shape, real_ref_shape)
        self.assertEqual(imag_output.shape, imag_ref_shape)
=======
    def test_rsqrt(self):
        x = KerasTensor([None, 3])
        self.assertEqual(kmath.rsqrt(x).shape, (None, 3))
>>>>>>> f9e0917e


class MathOpsStaticShapeTest(testing.TestCase):
    @pytest.mark.skipif(
        backend.backend() == "jax",
        reason="JAX does not support `num_segments=None`.",
    )
    def test_segment_sum(self):
        data = KerasTensor((10, 4), dtype="float32")
        segment_ids = KerasTensor((10,), dtype="int32")
        outputs = kmath.segment_sum(data, segment_ids)
        self.assertEqual(outputs.shape, (None, 4))

    def test_segment_sum_explicit_num_segments(self):
        data = KerasTensor((10, 4), dtype="float32")
        segment_ids = KerasTensor((10,), dtype="int32")
        outputs = kmath.segment_sum(data, segment_ids, num_segments=5)
        self.assertEqual(outputs.shape, (5, 4))

    @pytest.mark.skipif(
        backend.backend() == "jax",
        reason="JAX does not support `num_segments=None`.",
    )
    def test_segment_max(self):
        data = KerasTensor((10, 4), dtype="float32")
        segment_ids = KerasTensor((10,), dtype="int32")
        outputs = kmath.segment_max(data, segment_ids)
        self.assertEqual(outputs.shape, (None, 4))

    def test_segment_max_explicit_num_segments(self):
        data = KerasTensor((10, 4), dtype="float32")
        segment_ids = KerasTensor((10,), dtype="int32")
        outputs = kmath.segment_max(data, segment_ids, num_segments=5)
        self.assertEqual(outputs.shape, (5, 4))

    def test_topk(self):
        x = KerasTensor((1, 2, 3))
        values, indices = kmath.top_k(x, k=1)
        self.assertEqual(values.shape, (1, 2, 1))
        self.assertEqual(indices.shape, (1, 2, 1))

    def test_in_top_k(self):
        targets = KerasTensor((5,))
        predictions = KerasTensor((5, 10))
        self.assertEqual(kmath.in_top_k(targets, predictions, k=1).shape, (5,))

    def test_logsumexp(self):
        x = KerasTensor((1, 2, 3), dtype="float32")
        result = kmath.logsumexp(x)
        self.assertEqual(result.shape, ())

    def test_qr(self):
        x = KerasTensor((4, 3), dtype="float32")
        q, r = kmath.qr(x, mode="reduced")
        qref, rref = np.linalg.qr(np.ones((4, 3)), mode="reduced")
        self.assertEqual(q.shape, qref.shape)
        self.assertEqual(r.shape, rref.shape)

        q, r = kmath.qr(x, mode="complete")
        qref, rref = np.linalg.qr(np.ones((4, 3)), mode="complete")
        self.assertEqual(q.shape, qref.shape)
        self.assertEqual(r.shape, rref.shape)

    def test_frame(self):
        x = KerasTensor((10, 16), dtype="float32")
        frame_length = 3
        frame_step = 2
        outputs = kmath.frame(x, frame_length, frame_step)
        num_frames = 1 + (x.shape[-1] - frame_length) // frame_step
        self.assertEqual(outputs.shape, (10, num_frames, frame_length))

    def test_fft(self):
        real = KerasTensor((2, 4, 3), dtype="float32")
        imag = KerasTensor((2, 4, 3), dtype="float32")
        real_output, imag_output = kmath.fft((real, imag))
        ref = np.fft.fft(np.ones((2, 4, 3)))
        self.assertEqual(real_output.shape, ref.shape)
        self.assertEqual(imag_output.shape, ref.shape)

    def test_fft2(self):
        real = KerasTensor((2, 4, 3), dtype="float32")
        imag = KerasTensor((2, 4, 3), dtype="float32")
        real_output, imag_output = kmath.fft2((real, imag))
        ref = np.fft.fft2(np.ones((2, 4, 3)))
        self.assertEqual(real_output.shape, ref.shape)
        self.assertEqual(imag_output.shape, ref.shape)

<<<<<<< HEAD
    def test_rfft(self):
        x = KerasTensor((2, 4, 3), dtype="float32")
        real_output, imag_output = kmath.rfft(x)
        ref = np.fft.rfft(np.ones((2, 4, 3)))
        self.assertEqual(real_output.shape, ref.shape)
        self.assertEqual(imag_output.shape, ref.shape)

    def test_stft(self):
        x = KerasTensor((2, 32), dtype="float32")
        frame_length = 10
        frame_step = 3
        fft_length = 15
        real_output, imag_output = kmath.stft(
            x, frame_length, frame_step, fft_length
        )
        real_ref, imag_ref = _stft(
            np.ones((2, 32)), frame_length, frame_step, fft_length
        )
        self.assertEqual(real_output.shape, real_ref.shape)
        self.assertEqual(imag_output.shape, imag_ref.shape)
=======
    def test_rsqrt(self):
        x = KerasTensor([4, 3], dtype="float32")
        self.assertEqual(kmath.rsqrt(x).shape, (4, 3))
>>>>>>> f9e0917e


class MathOpsCorrectnessTest(testing.TestCase, parameterized.TestCase):
    @pytest.mark.skipif(
        backend.backend() == "jax",
        reason="JAX does not support `num_segments=None`.",
    )
    def test_segment_sum(self):
        # Test 1D case.
        data = np.array([1, 2, 3, 4, 5, 6, 7, 8], dtype=np.float32)
        segment_ids = np.array([0, 0, 1, 1, 1, 2, 2, 2], dtype=np.int32)
        outputs = kmath.segment_sum(data, segment_ids)

        # Segment 0: 1 + 2 = 3
        # Segment 1: 3 + 4 + 5 = 12
        # Segment 2: 6 + 7 + 8 = 21
        expected = np.array([3, 12, 21], dtype=np.float32)
        self.assertAllClose(outputs, expected)

        # Test N-D case.
        data = np.random.rand(9, 3, 3)
        segment_ids = np.array([0, 0, 0, 1, 1, 1, 2, 2, 2], dtype=np.int32)
        outputs = kmath.segment_sum(data, segment_ids)

        expected = np.zeros((3, 3, 3))
        for i in range(data.shape[0]):
            segment_id = segment_ids[i]
            expected[segment_id] += data[i]

        self.assertAllClose(outputs, expected)

    def test_segment_sum_explicit_num_segments(self):
        # Test 1D case.
        data = np.array([1, 2, 3, 4, 5, 6, 7, 8], dtype=np.float32)
        segment_ids = np.array([0, 0, 1, 1, 1, 2, 2, 2], dtype=np.int32)
        outputs = kmath.segment_sum(data, segment_ids, num_segments=4)
        expected = np.array([3, 12, 21, 0], dtype=np.float32)
        self.assertAllClose(outputs, expected)

        # Test 1D with -1 case.
        data = np.array([1, 2, 3, 4, 5, 6, 7, 8], dtype=np.float32)
        segment_ids = np.array([0, 0, 1, 1, -1, 2, 2, -1], dtype=np.int32)
        outputs = kmath.segment_sum(data, segment_ids, num_segments=4)

        # Segment ID 0: First two elements (1 + 2) = 3
        # Segment ID 1: Next two elements (3 + 4) = 7
        # Segment ID -1: Ignore the next two elements, because segment ID is -1.
        # Segment ID 2: Next two elements (6 + 7) = 13
        # Segment ID 3: No elements, so output is 0.
        expected = np.array([3, 7, 13, 0], dtype=np.float32)
        self.assertAllClose(outputs, expected)

        # Test N-D case.
        data = np.random.rand(9, 3, 3)
        segment_ids = np.array([0, 0, 0, 1, 1, 1, 2, 2, 2], dtype=np.int32)
        outputs = kmath.segment_sum(data, segment_ids, num_segments=4)

        expected = np.zeros((4, 3, 3))
        for i in range(data.shape[0]):
            segment_id = segment_ids[i]
            if segment_id != -1:
                expected[segment_id] += data[i]

        self.assertAllClose(outputs, expected)

    @pytest.mark.skipif(
        backend.backend() == "jax",
        reason="JAX does not support `num_segments=None`.",
    )
    def test_segment_max(self):
        # Test 1D case.
        data = np.array([1, 2, 3, 4, 5, 6, 7, 8], dtype=np.float32)
        segment_ids = np.array([0, 0, 1, 1, 1, 2, 2, 2], dtype=np.int32)
        outputs = kmath.segment_max(data, segment_ids)

        # Segment ID 0: Max of the first two elements = 2
        # Segment ID 1: Max of the next three elements = 5
        # Segment ID 2: Max of the next three elements = 8
        expected = np.array([2, 5, 8], dtype=np.float32)

        self.assertAllClose(outputs, expected)

        # Test N-D case.
        data = np.random.rand(9, 3, 3)
        segment_ids = np.array([0, 0, 0, 1, 1, 1, 2, 2, 2], dtype=np.int32)
        outputs = kmath.segment_max(data, segment_ids)
        expected = np.zeros((3, 3, 3))
        for i in range(data.shape[0]):
            segment_id = segment_ids[i]
            expected[segment_id] = np.maximum(expected[segment_id], data[i])

        self.assertAllClose(outputs, expected)

    def test_segment_max_explicit_num_segments(self):
        # Test 1D case.
        data = np.array([1, 2, 3, 4, 5, 6, 7, 8], dtype=np.float32)
        segment_ids = np.array([0, 0, 1, 1, 1, 2, 2, 2], dtype=np.int32)
        outputs = kmath.segment_max(data, segment_ids, num_segments=3)

        # Segment ID 0: Max of the first two elements = 2
        # Segment ID 1: Max of the next three elements = 5
        # Segment ID 2: Max of the next three elements = 8
        expected = np.array([2, 5, 8], dtype=np.float32)

        self.assertAllClose(outputs, expected)

        # Test 1D with -1 case.
        data = np.array([1, 2, 3, 4, 5, 6, 7, 8], dtype=np.float32)
        segment_ids = np.array([0, 0, 1, 1, -1, 2, 2, -1], dtype=np.int32)
        outputs = kmath.segment_max(data, segment_ids, num_segments=3)
        expected = np.array([2, 4, 7], dtype=np.float32)

        self.assertAllClose(outputs, expected)

        # Test N-D case.
        data = np.random.rand(9, 3, 3)
        segment_ids = np.array([0, 0, 0, 1, 1, 1, 2, 2, 2], dtype=np.int32)
        outputs = kmath.segment_max(data, segment_ids, num_segments=3)

        expected = np.full((3, 3, 3), -np.inf)
        for i in range(data.shape[0]):
            segment_id = segment_ids[i]
            expected[segment_id] = np.maximum(expected[segment_id], data[i])

        self.assertAllClose(outputs, expected)

    def test_top_k(self):
        x = np.array([0, 4, 2, 1, 3, -1], dtype=np.float32)
        values, indices = kmath.top_k(x, k=2)
        self.assertAllClose(values, [4, 3])
        self.assertAllClose(indices, [1, 4])

        x = np.array([0, 4, 2, 1, 3, -1], dtype=np.float32)
        values, indices = kmath.top_k(x, k=2, sorted=False)
        # Any order ok when `sorted=False`.
        self.assertEqual(set(backend.convert_to_numpy(values)), set([4, 3]))
        self.assertEqual(set(backend.convert_to_numpy(indices)), set([1, 4]))

        x = np.random.rand(5, 5)
        outputs = kmath.top_k(x, k=2)

        expected_values = np.zeros((5, 2))
        expected_indices = np.zeros((5, 2), dtype=np.int32)

        for i in range(x.shape[0]):
            top_k_indices = np.argsort(x[i])[-2:][::-1]
            expected_values[i] = x[i, top_k_indices]
            expected_indices[i] = top_k_indices

        self.assertAllClose(outputs[0], expected_values)
        self.assertAllClose(outputs[1], expected_indices)

    def test_in_top_k(self):
        targets = np.array([1, 0, 2])
        predictions = np.array(
            [
                [0.1, 0.9, 0.8, 0.8],
                [0.05, 0.95, 0, 1],
                [0.1, 0.8, 0.3, 1],
            ]
        )
        self.assertAllEqual(
            kmath.in_top_k(targets, predictions, k=1), [True, False, False]
        )
        self.assertAllEqual(
            kmath.in_top_k(targets, predictions, k=2), [True, False, False]
        )
        self.assertAllEqual(
            kmath.in_top_k(targets, predictions, k=3), [True, True, True]
        )

        # Test tie cases.
        targets = np.array([1, 0, 2])
        predictions = np.array(
            [
                [0.1, 0.9, 0.8, 0.8],
                [0.95, 0.95, 0, 0.95],
                [0.1, 0.8, 0.8, 0.95],
            ]
        )
        self.assertAllEqual(
            kmath.in_top_k(targets, predictions, k=1), [True, True, False]
        )
        self.assertAllEqual(
            kmath.in_top_k(targets, predictions, k=2), [True, True, True]
        )
        self.assertAllEqual(
            kmath.in_top_k(targets, predictions, k=3), [True, True, True]
        )

    def test_logsumexp(self):
        x = np.random.rand(5, 5)
        outputs = kmath.logsumexp(x)
        expected = np.log(np.sum(np.exp(x)))
        self.assertAllClose(outputs, expected)

        outputs = kmath.logsumexp(x, axis=1)
        expected = np.log(np.sum(np.exp(x), axis=1))
        self.assertAllClose(outputs, expected)

    def test_qr(self):
        x = np.random.random((4, 5))
        q, r = kmath.qr(x, mode="reduced")
        qref, rref = np.linalg.qr(x, mode="reduced")
        self.assertAllClose(qref, q)
        self.assertAllClose(rref, r)

        q, r = kmath.qr(x, mode="complete")
        qref, rref = np.linalg.qr(x, mode="complete")
        self.assertAllClose(qref, q)
        self.assertAllClose(rref, r)

    def test_frame(self):
        # Test 1D case.
        x = np.random.random((10,))
        frame_length = 3
        frame_step = 2
        output = kmath.frame(x, frame_length, frame_step)

        num_frames = 1 + (x.shape[-1] - frame_length) // frame_step
        expected = np.zeros(shape=(num_frames, frame_length))
        pos = 0
        for i in range(num_frames):
            expected[i] = x[pos : pos + frame_length]
            pos += frame_step
        self.assertAllClose(output, expected)

        # Test N-D case.
        x = np.random.random((4, 8))
        frame_length = 3
        frame_step = 2
        output = kmath.frame(x, frame_length, frame_step)

        num_frames = 1 + (x.shape[-1] - frame_length) // frame_step
        expected = np.zeros(shape=(4, num_frames, frame_length))
        pos = 0
        for i in range(num_frames):
            expected[:, i] = x[:, pos : pos + frame_length]
            pos += frame_step
        self.assertAllClose(output, expected)

    def test_fft(self):
        real = np.random.random((2, 4, 3))
        imag = np.random.random((2, 4, 3))
        complex_arr = real + 1j * imag

        real_output, imag_output = kmath.fft((real, imag))
        ref = np.fft.fft(complex_arr)
        real_ref = np.real(ref)
        imag_ref = np.imag(ref)
        self.assertAllClose(real_ref, real_output)
        self.assertAllClose(imag_ref, imag_output)

    def test_fft2(self):
        real = np.random.random((2, 4, 3))
        imag = np.random.random((2, 4, 3))
        complex_arr = real + 1j * imag

        real_output, imag_output = kmath.fft2((real, imag))
        ref = np.fft.fft2(complex_arr)
        real_ref = np.real(ref)
        imag_ref = np.imag(ref)
        self.assertAllClose(real_ref, real_output)
        self.assertAllClose(imag_ref, imag_output)

<<<<<<< HEAD
    @parameterized.parameters([(None,), (3,), (15,)])
    def test_rfft(self, n):
        # Test 1D.
        x = np.random.random((10,))
        real_output, imag_output = kmath.rfft(x, fft_length=n)
        ref = np.fft.rfft(x, n=n)
        real_ref = np.real(ref)
        imag_ref = np.imag(ref)
        self.assertAllClose(real_ref, real_output, atol=1e-5, rtol=1e-5)
        self.assertAllClose(imag_ref, imag_output, atol=1e-5, rtol=1e-5)

        # Test N-D case.
        x = np.random.random((2, 3, 10))
        real_output, imag_output = kmath.rfft(x, fft_length=n)
        ref = np.fft.rfft(x, n=n)
        real_ref = np.real(ref)
        imag_ref = np.imag(ref)
        self.assertAllClose(real_ref, real_output, atol=1e-5, rtol=1e-5)
        self.assertAllClose(imag_ref, imag_output, atol=1e-5, rtol=1e-5)

    @parameterized.parameters(
        [
            (32, 8, 32, "hann", True),
            (8, 8, 16, "hann", True),
            (4, 4, 7, "hann", True),
            (32, 8, 32, "hamming", True),
            (32, 8, 32, "hann", False),
            (32, 8, 32, np.ones((32,)), True),
            (32, 8, 32, None, True),
        ]
    )
    def test_stft(self, frame_length, frame_step, fft_length, window, center):
        # Test 1D case.
        x = np.random.random((32,))
        real_output, imag_output = kmath.stft(
            x, frame_length, frame_step, fft_length, window, center
        )
        real_ref, imag_ref = _stft(
            x, frame_length, frame_step, fft_length, window, center
        )
        self.assertAllClose(real_ref, real_output, atol=1e-5, rtol=1e-5)
        self.assertAllClose(imag_ref, imag_output, atol=1e-5, rtol=1e-5)

        # Test N-D case.
        x = np.random.random((2, 3, 32))
        real_output, imag_output = kmath.stft(
            x, frame_length, frame_step, fft_length, window, center
        )
        real_ref, imag_ref = _stft(
            x, frame_length, frame_step, fft_length, window, center
        )
        self.assertAllClose(real_ref, real_output, atol=1e-5, rtol=1e-5)
        self.assertAllClose(imag_ref, imag_output, atol=1e-5, rtol=1e-5)
=======
    @pytest.mark.skipif(
        backend.backend() == "numpy",
        reason="Numpy does not support rsqrt.",
    )
    def test_rsqrt(self):
        x = np.array([[1, 4, 9], [16, 25, 36]], dtype="float32")
        self.assertAllClose(kmath.rsqrt(x), 1 / np.sqrt(x))
        self.assertAllClose(kmath.Rsqrt()(x), 1 / np.sqrt(x))
>>>>>>> f9e0917e
<|MERGE_RESOLUTION|>--- conflicted
+++ resolved
@@ -152,7 +152,6 @@
         self.assertEqual(real_output.shape, ref_shape)
         self.assertEqual(imag_output.shape, ref_shape)
 
-<<<<<<< HEAD
     def test_rfft(self):
         x = KerasTensor((None, 4, 3), dtype="float32")
         real_output, imag_output = kmath.rfft(x)
@@ -176,11 +175,9 @@
         imag_ref_shape = (None,) + imag_ref.shape[1:]
         self.assertEqual(real_output.shape, real_ref_shape)
         self.assertEqual(imag_output.shape, imag_ref_shape)
-=======
     def test_rsqrt(self):
         x = KerasTensor([None, 3])
         self.assertEqual(kmath.rsqrt(x).shape, (None, 3))
->>>>>>> f9e0917e
 
 
 class MathOpsStaticShapeTest(testing.TestCase):
@@ -268,13 +265,16 @@
         self.assertEqual(real_output.shape, ref.shape)
         self.assertEqual(imag_output.shape, ref.shape)
 
-<<<<<<< HEAD
     def test_rfft(self):
         x = KerasTensor((2, 4, 3), dtype="float32")
         real_output, imag_output = kmath.rfft(x)
         ref = np.fft.rfft(np.ones((2, 4, 3)))
         self.assertEqual(real_output.shape, ref.shape)
         self.assertEqual(imag_output.shape, ref.shape)
+    def test_rsqrt(self):
+        x = KerasTensor([4, 3], dtype="float32")
+        self.assertEqual(kmath.rsqrt(x).shape, (4, 3))
+
 
     def test_stft(self):
         x = KerasTensor((2, 32), dtype="float32")
@@ -289,11 +289,6 @@
         )
         self.assertEqual(real_output.shape, real_ref.shape)
         self.assertEqual(imag_output.shape, imag_ref.shape)
-=======
-    def test_rsqrt(self):
-        x = KerasTensor([4, 3], dtype="float32")
-        self.assertEqual(kmath.rsqrt(x).shape, (4, 3))
->>>>>>> f9e0917e
 
 
 class MathOpsCorrectnessTest(testing.TestCase, parameterized.TestCase):
@@ -559,7 +554,6 @@
         self.assertAllClose(real_ref, real_output)
         self.assertAllClose(imag_ref, imag_output)
 
-<<<<<<< HEAD
     @parameterized.parameters([(None,), (3,), (15,)])
     def test_rfft(self, n):
         # Test 1D.
@@ -613,7 +607,6 @@
         )
         self.assertAllClose(real_ref, real_output, atol=1e-5, rtol=1e-5)
         self.assertAllClose(imag_ref, imag_output, atol=1e-5, rtol=1e-5)
-=======
     @pytest.mark.skipif(
         backend.backend() == "numpy",
         reason="Numpy does not support rsqrt.",
@@ -621,5 +614,4 @@
     def test_rsqrt(self):
         x = np.array([[1, 4, 9], [16, 25, 36]], dtype="float32")
         self.assertAllClose(kmath.rsqrt(x), 1 / np.sqrt(x))
-        self.assertAllClose(kmath.Rsqrt()(x), 1 / np.sqrt(x))
->>>>>>> f9e0917e
+        self.assertAllClose(kmath.Rsqrt()(x), 1 / np.sqrt(x))