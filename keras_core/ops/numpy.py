"""
MANIFEST:

abs
absolute
add
all
amax
amin
append
arange
arccos
arcsin
arctan
arctan2
argmax
argmin
argsort
array
average
bincount
broadcast_to
ceil
clip
concatenate
conj
conjugate
copy
cos
count_nonzero
cross
cumprod
cumsum
diag
diagonal
diff
divide
dot
dtype
einsum
empty
equal
exp
expand_dims
expm1
eye
flip
floor
full
full_like
greater
greater_equal
hstack
identity
imag
interp
isclose
isfinite
isinf
isnan
less
less_equal
linspace
log
log10
log1p
log2
logaddexp
logical_and
logical_not
logical_or
logspace
matmul
max
maximum
mean
median
meshgrid
mgrid
min
minimum
mod
moveaxis
multiply
nan_to_num
ndim
nonzero
not_equal
ones
ones_like
outer
pad
percentile
power
prod
ravel
real
reciprocal
repeat
reshape
roll
round
sign
sin
size
sort
split
sqrt
square
squeeze
stack
std
subtract
sum
swapaxes
take
take_along_axis
tan
tensordot
tile
trace
transpose
tri
tril
triu
true_divide
vdot
vstack
where
zeros
zeros_like


"""
import re

import numpy as np

from keras_core import backend
from keras_core.api_export import keras_core_export
from keras_core.backend import KerasTensor
from keras_core.backend import any_symbolic_tensors
from keras_core.ops import operation_utils
from keras_core.ops.operation import Operation
from keras_core.ops.operation_utils import reduce_shape


def broadcast_shapes(shape1, shape2):
    """Broadcast input shapes to a unified shape.

    Convert to list for mutability.

    Args:
        shape1: A tuple or list of integers.
        shape2: A tuple or list of integers.

    Returns:
        output_shape (list of integers or `None`): The broadcasted shape.

    Example:

    >>> broadcast_shapes((5, 3), (1, 3))
    [5, 3]
    """
    shape1 = list(shape1)
    shape2 = list(shape2)
    origin_shape1 = shape1
    origin_shape2 = shape2

    if len(shape1) > len(shape2):
        shape2 = [1] * (len(shape1) - len(shape2)) + shape2
    if len(shape1) < len(shape2):
        shape1 = [1] * (len(shape2) - len(shape1)) + shape1
    output_shape = list(shape1)
    for i in range(len(shape1)):
        if shape1[i] == 1:
            output_shape[i] = shape2[i]
        elif shape1[i] is None:
            output_shape[i] = None if shape2[i] == 1 else shape2[i]
        else:
            if shape2[i] == 1 or shape2[i] is None or shape2[i] == shape1[i]:
                output_shape[i] = shape1[i]
            else:
                raise ValueError(
                    "Cannot broadcast shape, the failure dim has value "
                    f"{shape1[i]}, which cannot be broadcasted to {shape2[i]}. "
                    f"Input shapes are: {origin_shape1} and {origin_shape2}."
                )

    return output_shape


def shape_equal(shape1, shape2, axis=None, allow_none=True):
    """Check if two shapes are equal.

    Args:
        shape1: A tuple or list of integers.
        shape2: A tuple or list of integers.
        axis: int or list/tuple of ints, defaults to None. If specified, the
            shape check will ignore the axes specified by `axis`.
        allow_none: bool, defaults to True. If True, None in the shape will
            match any value.
    """
    if len(shape1) != len(shape2):
        return False
    shape1 = list(shape1)
    shape2 = list(shape2)
    if axis is not None:
        for ax in axis:
            shape1[ax] = -1
            shape2[ax] = -1
    if allow_none:
        for i in range(len(shape1)):
            if shape1[i] is None:
                shape1[i] = shape2[i]
            if shape2[i] is None:
                shape2[i] = shape1[i]

    return shape1 == shape2


class Absolute(Operation):
    def call(self, x):
        return backend.numpy.absolute(x)

    def compute_output_spec(self, x):
        return KerasTensor(x.shape, dtype=x.dtype)


@keras_core_export(["keras_core.ops.absolute", "keras_core.ops.numpy.absolute"])
def absolute(x):
    """Compute the absolute value element-wise.

    `keras_core.ops.abs` is a shorthand for this function.

    Args:
        x: Input tensor.

    Returns:
        An array containing the absolute value of each element in x.

    Example:

    >>> x = keras_core.ops.convert_to_tensor([-1.2, 1.2])
    >>> keras_core.ops.absolute(x)
    array([1.2 1.2], shape=(2,), dtype=float32)
    """
    if any_symbolic_tensors((x,)):
        return Absolute().symbolic_call(x)
    return backend.numpy.absolute(x)


class Abs(Absolute):
    pass


@keras_core_export(["keras_core.ops.abs", "keras_core.ops.numpy.abs"])
def abs(x):
    """Shorthand for `keras_core.ops.absolute`."""
    return absolute(x)


class Add(Operation):
    def call(self, x1, x2):
        return backend.numpy.add(x1, x2)

    def compute_output_spec(self, x1, x2):
        x1_shape = getattr(x1, "shape", [])
        x2_shape = getattr(x2, "shape", [])
        output_shape = broadcast_shapes(x1_shape, x2_shape)
        return KerasTensor(output_shape, dtype=x1.dtype)


@keras_core_export(["keras_core.ops.add", "keras_core.ops.numpy.add"])
def add(x1, x2):
    """Add arguments element-wise.

    Args:
        x1: First input tensor.
        x2: Second input tensor.

    Returns:
        The tensor containing the element-wise sum of `x1` and `x2`.

    Examples:

    >>> x1 = keras_core.ops.convert_to_tensor([1, 4])
    >>> x2 = keras_core.ops.convert_to_tensor([5, 6])
    >>> keras_core.ops.add(x1, x2)
    array([ 6 10], shape=(2,), dtype=int32)

    `keras_core.ops.add` also broadcasts shapes:
    >>> x1 = keras_core.ops.convert_to_tensor(
    ...     [[5, 4],
    ...      [5, 6]]
    ... )
    >>> x2 = keras_core.ops.convert_to_tensor([5, 6])
    >>> keras_core.ops.add(x1, x2)
    array([[10 10]
           [10 12]], shape=(2, 2), dtype=int32)
    """
    if any_symbolic_tensors((x1, x2)):
        return Add().symbolic_call(x1, x2)
    return backend.numpy.add(x1, x2)


class All(Operation):
    def __init__(self, axis=None, keepdims=False):
        super().__init__()
        if isinstance(axis, int):
            self.axis = [axis]
        else:
            self.axis = axis
        self.keepdims = keepdims

    def call(self, x):
        return backend.numpy.all(
            x,
            axis=self.axis,
            keepdims=self.keepdims,
        )

    def compute_output_spec(self, x):
        return KerasTensor(
            reduce_shape(
                x.shape,
                axis=self.axis,
                keepdims=self.keepdims,
            ),
            dtype="bool",
        )


@keras_core_export(["keras_core.ops.all", "keras_core.ops.numpy.all"])
def all(x, axis=None, keepdims=False):
    """Test whether all array elements along a given axis evaluate to `True`.

    Args:
        x: Input tensor.
        axis: An integer or tuple of integers that represent the axis along
            which a logical AND reduction is performed. The default
            (`axis=None`) is to perform a logical AND over all the dimensions
            of the input array. `axis` may be negative, in which case it counts
            for the last to the first axis.
        keepdims: If `True`, axes which are reduced are left in the result as
            dimensions with size one. With this option, the result will
            broadcast correctly against the input array. Default is `False`.

    Returns:
        The tensor containing the logical AND reduction over the `axis`.

    Examples:

    >>> x = keras_core.ops.convert_to_tensor([True, False])
    >>> keras_core.ops.all(x)
    array(False, shape=(), dtype=bool)

    >>> x = keras_core.ops.convert_to_tensor([[True, False], [True, True]])
    >>> keras_core.ops.all(x, axis=0)
    array([ True False], shape=(2,), dtype=bool)

    `keepdims=True` outputs a tensor with dimensions reduced to one.
    >>> x = keras_core.ops.convert_to_tensor([[True, False], [True, True]])
    >>> keras_core.ops.all(x, keepdims=True)
    array([[False]], shape=(1, 1), dtype=bool)
    """
    if any_symbolic_tensors((x,)):
        return All(axis=axis, keepdims=keepdims).symbolic_call(x)
    return backend.numpy.all(x, axis=axis, keepdims=keepdims)


class Any(Operation):
    def __init__(self, axis=None, keepdims=False):
        super().__init__()
        if isinstance(axis, int):
            self.axis = [axis]
        else:
            self.axis = axis
        self.keepdims = keepdims

    def call(self, x):
        return backend.numpy.any(
            x,
            axis=self.axis,
            keepdims=self.keepdims,
        )

    def compute_output_spec(self, x):
        return KerasTensor(
            reduce_shape(
                x.shape,
                axis=self.axis,
                keepdims=self.keepdims,
            ),
            dtype="bool",
        )


@keras_core_export(["keras_core.ops.any", "keras_core.ops.numpy.any"])
def any(x, axis=None, keepdims=False):
    """Test whether any array element along a given axis evaluates to True.

    Args:
        x: Input tensor.
        axis: An integer or tuple of integers that represent the axis along
            which a logical OR reduction is performed. The default
            (`axis=None`) is to perform a logical OR over all the dimensions
            of the input array. `axis` may be negative, in which case it counts
            for the last to the first axis.
        keepdims: If `True`, axes which are reduced are left in the result as
            dimensions with size one. With this option, the result will
            broadcast correctly against the input array. Default is `False`.

    Returns:
        The tensor containing the logical OR reduction over the `axis`.

    Examples:

    >>> x = keras_core.ops.convert_to_tensor([True, False])
    >>> keras_core.ops.any(x)
    array(True, shape=(), dtype=bool)

    >>> x = keras_core.ops.convert_to_tensor([[True, False], [True, True]])
    >>> keras_core.ops.any(x, axis=0)
    array([ True  True], shape=(2,), dtype=bool)

    `keepdims=True` outputs a tensor with dimensions reduced to one.
    >>> x = keras_core.ops.convert_to_tensor([[True, False], [True, True]])
    >>> keras_core.ops.all(x, keepdims=True)
    array([[False]], shape=(1, 1), dtype=bool)
    """
    if any_symbolic_tensors((x,)):
        return Any(axis=axis, keepdims=keepdims).symbolic_call(x)
    return backend.numpy.any(x, axis=axis, keepdims=keepdims)


class Amax(Operation):
    def __init__(self, axis=None, keepdims=False):
        super().__init__()
        if isinstance(axis, int):
            axis = [axis]
        self.axis = axis
        self.keepdims = keepdims

    def call(self, x):
        return backend.numpy.amax(
            x,
            axis=self.axis,
            keepdims=self.keepdims,
        )

    def compute_output_spec(self, x):
        return KerasTensor(
            reduce_shape(x.shape, axis=self.axis, keepdims=self.keepdims),
            dtype=x.dtype,
        )


@keras_core_export(["keras_core.ops.amax", "keras_core.ops.numpy.amax"])
def amax(x, axis=None, keepdims=False):
<<<<<<< HEAD
    """Return the maximum of an array or maximum value along an axis.
    
    Args:
        x: Input tensor.
        axis: None or int or tuple of ints, optional 
              Axis along which the maximum value of a array is found.
              By default (`axis=None`) find the maximum value in all the 
              dimensions of the input array.`axis` may be negative, in which 
              case it counts for the last to the first axis.     
        keep_dims: If `True`, axes which are reduced are left in the result as
              dimensions with size one. With this option, the result will
              broadcast correctly against the input array. Default is `False`.

    Returns:
        An array with the maximum value. If `axis` is None, the result is a scalar
        value representing the maximum element in the entire array. If `axis` is
        given, the result is an array with the maximum values along the specified
        axis.

    Examples:
        >>> x = keras_core.ops.convert_to_tensor([[1, 3, 5],[2, 3, 6]])
        >>> keras_core.ops.amax(x)
        array(6, dtype=int32)

        >>> x = keras_core.ops.convert_to_tensor([[1,6,8],[1,5,2]])
        >>> keras_core.ops.amax(x, axis=0)
        array([1,6,8], dtype=int32)

        >>> x = keras_core.ops.convert_to_tensor([[1,6,8],[1,5,2]])
        >>> keras_core.ops.amax(x, axis=1, keepdims=True)
        array([[8],
              [5]], dtype=int32)
=======
    """Returns the maximum of an array or maximum value along an axis.

    Args:
        x: Input tensor.
        axis: Axis along which to compute the maximum.
            By default (`axis=None`), find the maximum value in all the
            dimensions of the input array.
        keep_dims: If `True`, axes which are reduced are left in the result as
            dimensions that are broadcast to the size of the original
            input tensor. Defaults to `False`.

    Returns:
        An array with the maximum value. If `axis=None`, the result is a scalar
        value representing the maximum element in the entire array. If `axis` is
        given, the result is an array with the maximum values along
        the specified axis.

    Examples:

    >>> x = keras_core.ops.convert_to_tensor([[1, 3, 5], [2, 3, 6]])
    >>> keras_core.ops.amax(x)
    array(6, dtype=int32)

    >>> x = keras_core.ops.convert_to_tensor([[1, 6, 8], [1, 5, 2]])
    >>> keras_core.ops.amax(x, axis=0)
    array([1, 6, 8], dtype=int32)

    >>> x = keras_core.ops.convert_to_tensor([[1, 6, 8], [1, 5, 2]])
    >>> keras_core.ops.amax(x, axis=1, keepdims=True)
    array([[8], [5]], dtype=int32)
>>>>>>> b6bc1cd7
    """
    if any_symbolic_tensors((x,)):
        return Amax(axis=axis, keepdims=keepdims).symbolic_call(x)
    return backend.numpy.amax(x, axis=axis, keepdims=keepdims)


class Amin(Operation):
    def __init__(self, axis=None, keepdims=False):
        super().__init__()
        if isinstance(axis, int):
            axis = [axis]
        self.axis = axis
        self.keepdims = keepdims

    def call(self, x):
        return backend.numpy.amin(x, axis=self.axis, keepdims=self.keepdims)

    def compute_output_spec(self, x):
        return KerasTensor(
            reduce_shape(x.shape, axis=self.axis, keepdims=self.keepdims),
            dtype=x.dtype,
        )


@keras_core_export(["keras_core.ops.amin", "keras_core.ops.numpy.amin"])
def amin(x, axis=None, keepdims=False):
    if any_symbolic_tensors((x,)):
        return Amin(axis=axis, keepdims=keepdims).symbolic_call(x)
    return backend.numpy.amin(x, axis=axis, keepdims=keepdims)


class Append(Operation):
    def __init__(self, axis=None):
        super().__init__()
        self.axis = axis

    def call(self, x1, x2):
        return backend.numpy.append(x1, x2, axis=self.axis)

    def compute_output_spec(self, x1, x2):
        x1_shape = x1.shape
        x2_shape = x2.shape
        if self.axis is None:
            if None in x1_shape or None in x2_shape:
                output_shape = [None]
            else:
                output_shape = [int(np.prod(x1_shape) + np.prod(x2_shape))]
            return KerasTensor(output_shape, dtype=x1.dtype)

        if not shape_equal(x1_shape, x2_shape, [self.axis]):
            raise ValueError(
                "`append` requires inputs to have the same shape except the "
                f"`axis={self.axis}`, but received shape {x1_shape} and "
                f"{x2_shape}."
            )

        output_shape = list(x1_shape)
        output_shape[self.axis] = x1_shape[self.axis] + x2_shape[self.axis]
        return KerasTensor(output_shape, dtype=x1.dtype)


@keras_core_export(["keras_core.ops.append", "keras_core.ops.numpy.append"])
def append(
    x1,
    x2,
    axis=None,
):
    if any_symbolic_tensors((x1, x2)):
        return Append(axis=axis).symbolic_call(x1, x2)
    return backend.numpy.append(x1, x2, axis=axis)


class Arange(Operation):
    def call(self, start, stop=None, step=1, dtype=None):
        return backend.numpy.arange(start, stop, step=step, dtype=dtype)

    def compute_output_spec(self, start, stop=None, step=1, dtype=None):
        if stop is None:
            start, stop = 0, start
        output_shape = [np.ceil((stop - start) / step).astype(int)]
        return KerasTensor(output_shape, dtype=dtype)


@keras_core_export(["keras_core.ops.arange", "keras_core.ops.numpy.arange"])
def arange(start, stop=None, step=1, dtype=None):
    return backend.numpy.arange(start, stop, step=step, dtype=dtype)


class Arccos(Operation):
    def call(self, x):
        return backend.numpy.arccos(x)

    def compute_output_spec(self, x):
        return KerasTensor(x.shape, dtype=x.dtype)


@keras_core_export(["keras_core.ops.arccos", "keras_core.ops.numpy.arccos"])
def arccos(x):
    if any_symbolic_tensors((x,)):
        return Arccos().symbolic_call(x)
    return backend.numpy.arccos(x)


class Arcsin(Operation):
    def call(self, x):
        return backend.numpy.arcsin(x)

    def compute_output_spec(self, x):
        return KerasTensor(x.shape, dtype=x.dtype)


@keras_core_export(["keras_core.ops.arcsin", "keras_core.ops.numpy.arcsin"])
def arcsin(x):
    if any_symbolic_tensors((x,)):
        return Arcsin().symbolic_call(x)
    return backend.numpy.arcsin(x)


class Arctan(Operation):
    def call(self, x):
        return backend.numpy.arctan(x)

    def compute_output_spec(self, x):
        return KerasTensor(x.shape, dtype=x.dtype)


@keras_core_export(["keras_core.ops.arctan", "keras_core.ops.numpy.arctan"])
def arctan(x):
    if any_symbolic_tensors((x,)):
        return Arctan().symbolic_call(x)
    return backend.numpy.arctan(x)


class Arctan2(Operation):
    def call(self, x1, x2):
        return backend.numpy.arctan2(x1, x2)

    def compute_output_spec(self, x1, x2):
        x1_shape = getattr(x1, "shape", [])
        x2_shape = getattr(x2, "shape", [])
        outputs_shape = broadcast_shapes(x1_shape, x2_shape)
        return KerasTensor(outputs_shape, dtype=x1.dtype)


@keras_core_export(["keras_core.ops.arctan2", "keras_core.ops.numpy.arctan2"])
def arctan2(x1, x2):
    if any_symbolic_tensors((x1, x2)):
        return Arctan2().symbolic_call(x1, x2)
    return backend.numpy.arctan2(x1, x2)


class Argmax(Operation):
    def __init__(self, axis=None):
        super().__init__()
        self.axis = axis

    def call(self, x):
        return backend.numpy.argmax(x, axis=self.axis)

    def compute_output_spec(self, x):
        if self.axis is None:
            return KerasTensor([], dtype="int32")
        return KerasTensor(
            reduce_shape(x.shape, axis=[self.axis]), dtype="int32"
        )


@keras_core_export(["keras_core.ops.argmax", "keras_core.ops.numpy.argmax"])
def argmax(x, axis=None):
    if any_symbolic_tensors((x,)):
        return Argmax(axis=axis).symbolic_call(x)
    return backend.numpy.argmax(x, axis=axis)


class Argmin(Operation):
    def __init__(self, axis=None):
        super().__init__()
        self.axis = axis

    def call(self, x):
        return backend.numpy.argmin(x, axis=self.axis)

    def compute_output_spec(self, x):
        if self.axis is None:
            return KerasTensor([], dtype="int32")
        return KerasTensor(
            reduce_shape(x.shape, axis=[self.axis]), dtype="int32"
        )


@keras_core_export(["keras_core.ops.argmin", "keras_core.ops.numpy.argmin"])
def argmin(x, axis=None):
    if any_symbolic_tensors((x,)):
        return Argmin(axis=axis).symbolic_call(x)
    return backend.numpy.argmin(x, axis=axis)


class Argsort(Operation):
    def __init__(self, axis=-1):
        super().__init__()
        self.axis = axis

    def call(self, x):
        return backend.numpy.argsort(x, axis=self.axis)

    def compute_output_spec(self, x):
        if self.axis is None:
            return KerasTensor([int(np.prod(x.shape))], dtype="int32")
        return KerasTensor(x.shape, dtype="int32")


@keras_core_export(["keras_core.ops.argsort", "keras_core.ops.numpy.argsort"])
def argsort(x, axis=-1):
    if any_symbolic_tensors((x,)):
        return Argsort(axis=axis).symbolic_call(x)
    return backend.numpy.argsort(x, axis=axis)


class Array(Operation):
    def call(self, x, dtype=None):
        return backend.numpy.array(x, dtype=dtype)

    def compute_output_spec(self, x, dtype=None):
        return KerasTensor(x.shape, dtype=dtype)


@keras_core_export(["keras_core.ops.array", "keras_core.ops.numpy.array"])
def array(x, dtype=None):
    if any_symbolic_tensors((x,)):
        return Array().symbolic_call(x, dtype=dtype)
    return backend.numpy.array(x, dtype=dtype)


class Average(Operation):
    def __init__(self, axis=None):
        super().__init__()
        # np.average() does not support axis as tuple as declared by the
        # docstring, it only supports int or None.
        self.axis = axis

    def call(self, x, weights=None):
        return backend.numpy.average(x, weights=weights, axis=self.axis)

    def compute_output_spec(self, x, weights=None):
        if weights is not None:
            shape_match = shape_equal(x.shape, weights.shape, allow_none=True)
            if self.axis is not None:
                shape_match_on_axis = shape_equal(
                    [x.shape[self.axis]], weights.shape, allow_none=True
                )
        if self.axis is None:
            if weights is None or shape_match:
                return KerasTensor(
                    [],
                    dtype=x.dtype,
                )
            else:
                raise ValueError(
                    "`weights` must have the same shape as `x` when "
                    f"`axis=None`, but received `weights.shape={weights.shape}`"
                    f" and `x.shape={x.shape}`."
                )

        if weights is None or shape_match_on_axis or shape_match:
            return KerasTensor(
                reduce_shape(x.shape, axis=[self.axis]),
                dtype=x.dtype,
            )
        else:
            # `weights` can either be a 1D array of length `x.shape[axis]` or
            # of the same shape as `x`.
            raise ValueError(
                "`weights` must have the same size as `x` at "
                f"`axis={self.axis}` but received "
                f"`weights.shape={weights.shape}` while x.shape at "
                f"`{self.axis}` is `{x.shape[self.axis]}`."
            )


@keras_core_export(["keras_core.ops.average", "keras_core.ops.numpy.average"])
def average(x, axis=None, weights=None):
    if any_symbolic_tensors((x,)):
        return Average(axis=axis).symbolic_call(x, weights=weights)
    return backend.numpy.average(x, weights=weights, axis=axis)


class Bincount(Operation):
    def __init__(self, weights=None, minlength=0):
        super().__init__()
        self.weights = weights
        self.minlength = minlength

    def call(self, x):
        return backend.numpy.bincount(
            x, weights=self.weights, minlength=self.minlength
        )

    def compute_output_spec(self, x):
        out_shape = backend.numpy.amax(x) + 1
        return KerasTensor(out_shape, dtype=x.dtype)


@keras_core_export(["keras_core.ops.bincount", "keras_core.ops.numpy.bincount"])
def bincount(x, weights=None, minlength=0):
    if any_symbolic_tensors((x,)):
        return Bincount(weights=weights, minlength=minlength).symbolic_call(x)
    return backend.numpy.bincount(x, weights=weights, minlength=minlength)


class BroadcastTo(Operation):
    def __init__(self, shape):
        super().__init__()
        self.shape = shape

    def call(self, x):
        return backend.numpy.broadcast_to(x, self.shape)

    def compute_output_spec(self, x):
        # Catch broadcasting errors for clear error messages.
        broadcast_shapes(x.shape, self.shape)
        return KerasTensor(self.shape, dtype=x.dtype)


@keras_core_export(
    [
        "keras_core.ops.broadcast_to",
        "keras_core.ops.numpy.broadcast_to",
    ]
)
def broadcast_to(x, shape):
    if any_symbolic_tensors((x,)):
        return BroadcastTo(shape=shape).symbolic_call(x)
    return backend.numpy.broadcast_to(x, shape)


class Ceil(Operation):
    def call(self, x):
        return backend.numpy.ceil(x)

    def compute_output_spec(self, x):
        return KerasTensor(x.shape, dtype=x.dtype)


@keras_core_export(["keras_core.ops.ceil", "keras_core.ops.numpy.ceil"])
def ceil(x):
    if any_symbolic_tensors((x,)):
        return Ceil().symbolic_call(x)
    return backend.numpy.ceil(x)


class Clip(Operation):
    def __init__(self, x_min, x_max):
        super().__init__()
        self.x_min = x_min
        self.x_max = x_max

    def call(self, x):
        return backend.numpy.clip(x, self.x_min, self.x_max)

    def compute_output_spec(self, x):
        return KerasTensor(x.shape, dtype=x.dtype)


@keras_core_export(["keras_core.ops.clip", "keras_core.ops.numpy.clip"])
def clip(x, x_min, x_max):
    if any_symbolic_tensors((x,)):
        return Clip(x_min, x_max).symbolic_call(x)
    return backend.numpy.clip(x, x_min, x_max)


class Concatenate(Operation):
    def __init__(self, axis=0):
        super().__init__()
        if axis is None:
            raise ValueError("`axis` cannot be None for `concatenate`.")
        self.axis = axis

    def call(self, xs):
        return backend.numpy.concatenate(xs, axis=self.axis)

    def compute_output_spec(self, xs):
        first_shape = xs[0].shape
        total_size_on_axis = 0
        for x in xs:
            if not shape_equal(
                x.shape, first_shape, axis=[self.axis], allow_none=True
            ):
                raise ValueError(
                    "Every value in `xs` must have the same shape except on "
                    f"the `axis` dim. But found element of shape {x.shape}, "
                    f"which is different from the first element's "
                    f"shape {first_shape}."
                )
            if total_size_on_axis is None or x.shape[self.axis] is None:
                total_size_on_axis = None
            else:
                total_size_on_axis += x.shape[self.axis]
        output_shape = list(first_shape)
        output_shape[self.axis] = total_size_on_axis
        return KerasTensor(output_shape, dtype=x.dtype)


@keras_core_export(
    [
        "keras_core.ops.concatenate",
        "keras_core.ops.numpy.concatenate",
    ]
)
def concatenate(xs, axis=0):
    if any_symbolic_tensors(xs):
        return Concatenate(axis=axis).symbolic_call(xs)
    return backend.numpy.concatenate(xs, axis=axis)


class Conjugate(Operation):
    def call(self, x):
        return backend.numpy.conjugate(x)

    def compute_output_spec(self, x):
        return KerasTensor(x.shape, dtype=x.dtype)


@keras_core_export(
    ["keras_core.ops.conjugate", "keras_core.ops.numpy.conjugate"]
)
def conjugate(x):
    if any_symbolic_tensors((x,)):
        return Conjugate().symbolic_call(x)
    return backend.numpy.conjugate(x)


class Conj(Conjugate):
    pass


@keras_core_export(["keras_core.ops.conj", "keras_core.ops.numpy.conj"])
def conj(x):
    return conjugate(x)


class Copy(Operation):
    def call(self, x):
        return backend.numpy.copy(x)

    def compute_output_spec(self, x):
        return KerasTensor(x.shape, dtype=x.dtype)


@keras_core_export(["keras_core.ops.copy", "keras_core.ops.numpy.copy"])
def copy(x):
    if any_symbolic_tensors((x,)):
        return Copy().symbolic_call(x)
    return backend.numpy.copy(x)


class Cos(Operation):
    def call(self, x):
        return backend.numpy.cos(x)

    def compute_output_spec(self, x):
        return KerasTensor(x.shape, dtype=x.dtype)


@keras_core_export(["keras_core.ops.cos", "keras_core.ops.numpy.cos"])
def cos(x):
    if any_symbolic_tensors((x,)):
        return Cos().symbolic_call(x)
    return backend.numpy.cos(x)


class CountNonzero(Operation):
    def __init__(self, axis=None):
        super().__init__()
        if isinstance(axis, int):
            self.axis = (axis,)
        else:
            self.axis = axis

    def call(self, x):
        return backend.numpy.count_nonzero(x, axis=self.axis)

    def compute_output_spec(self, x):
        return KerasTensor(
            reduce_shape(x.shape, axis=self.axis),
            dtype="int32",
        )


@keras_core_export(
    [
        "keras_core.ops.count_nonzero",
        "keras_core.ops.numpy.count_nonzero",
    ]
)
def count_nonzero(x, axis=None):
    if any_symbolic_tensors((x,)):
        return CountNonzero(axis=axis).symbolic_call(x)
    return backend.numpy.count_nonzero(x, axis=axis)


class Cross(Operation):
    def __init__(self, axisa=-1, axisb=-1, axisc=-1, axis=None):
        super().__init__()
        if axis is not None:
            self.axisa = axis
            self.axisb = axis
            self.axisc = axis
        else:
            self.axisa = axisa
            self.axisb = axisb
            self.axisc = axisc

    def call(self, x1, x2):
        return backend.numpy.cross(x1, x2, self.axisa, self.axisb, self.axisc)

    def compute_output_spec(self, x1, x2):
        x1_shape = list(x1.shape)
        x2_shape = list(x2.shape)

        x1_value_size = x1_shape[self.axisa]
        x2_value_size = x2_shape[self.axisa]
        del x1_shape[self.axisa]
        del x2_shape[self.axisb]
        output_shape = broadcast_shapes(x1_shape, x2_shape)

        if x1_value_size is not None and x1_value_size not in (2, 3):
            raise ValueError(
                "`x1`'s dim on `axis={axisa}` must be either 2 or 3, but "
                f"received: {x1_value_size}"
            )
        if x2_value_size is not None and x2_value_size not in (2, 3):
            raise ValueError(
                "`x2`'s dim on `axis={axisb}` must be either 2 or 3, but "
                f"received: {x2_value_size}"
            )

        if x1_value_size == 3 or x2_value_size == 3:
            value_size = [3]
        else:
            value_size = []

        output_shape = (
            output_shape[: self.axisc] + value_size + output_shape[self.axisc :]
        )
        return KerasTensor(output_shape, dtype=x1.dtype)


@keras_core_export(["keras_core.ops.cross", "keras_core.ops.numpy.cross"])
def cross(x1, x2, axisa=-1, axisb=-1, axisc=-1, axis=None):
    if any_symbolic_tensors((x1, x2)):
        return Cross(
            axisa=axisa, axisb=axisb, axisc=axisc, axis=axis
        ).symbolic_call(x1, x2)
    return backend.numpy.cross(
        x1,
        x2,
        axisa=axisa,
        axisb=axisb,
        axisc=axisc,
        axis=axis,
    )


class Cumprod(Operation):
    def __init__(self, axis=None):
        super().__init__()
        self.axis = axis

    def call(self, x):
        return backend.numpy.cumprod(x, axis=self.axis)

    def compute_output_spec(self, x):
        if self.axis is None:
            if None in x.shape:
                output_shape = (None,)
            else:
                output_shape = (int(np.prod(x.shape)),)
            return KerasTensor(output_shape, dtype="int32")
        return KerasTensor(x.shape, dtype=x.dtype)


@keras_core_export(["keras_core.ops.cumprod", "keras_core.ops.numpy.cumprod"])
def cumprod(x, axis=None):
    if any_symbolic_tensors((x,)):
        return Cumprod(axis=axis).symbolic_call(x)
    return backend.numpy.cumprod(x, axis=axis)


class Cumsum(Operation):
    def __init__(self, axis=None):
        super().__init__()
        self.axis = axis

    def call(self, x):
        return backend.numpy.cumsum(x, axis=self.axis)

    def compute_output_spec(self, x):
        if self.axis is None:
            if None in x.shape:
                output_shape = (None,)
            else:
                output_shape = (int(np.prod(x.shape)),)
            return KerasTensor(output_shape, dtype="int32")
        return KerasTensor(x.shape, dtype=x.dtype)


@keras_core_export(["keras_core.ops.cumsum", "keras_core.ops.numpy.cumsum"])
def cumsum(x, axis=None):
    if any_symbolic_tensors((x,)):
        return Cumsum(axis=axis).symbolic_call(x)
    return backend.numpy.cumsum(x, axis=axis)


class Diag(Operation):
    def __init__(self, k=0):
        super().__init__()
        self.k = k

    def call(self, x):
        return backend.numpy.diag(x, k=self.k)

    def compute_output_spec(self, x):
        x_shape = x.shape
        if len(x_shape) == 1:
            if x_shape[0] is None:
                output_shape = [None, None]
            else:
                output_shape = [
                    x_shape[0] + int(np.abs(self.k)),
                    x_shape[0] + int(np.abs(self.k)),
                ]
        elif len(x_shape) == 2:
            if None in x_shape:
                output_shape = [None]
            else:
                shorter_side = np.minimum(x_shape[0], x_shape[1])
                if self.k > 0:
                    remaining = x_shape[1] - self.k
                else:
                    remaining = x_shape[0] + self.k
                output_shape = [
                    int(np.maximum(0, np.minimum(remaining, shorter_side)))
                ]
        else:
            raise ValueError(
                f"`x` must be 1-D or 2-D, but received shape {x.shape}."
            )
        return KerasTensor(output_shape, dtype=x.dtype)


@keras_core_export(["keras_core.ops.diag", "keras_core.ops.numpy.diag"])
def diag(x, k=0):
    if any_symbolic_tensors((x,)):
        return Diag(k=k).symbolic_call(x)
    return backend.numpy.diag(x, k=k)


class Diagonal(Operation):
    def __init__(self, offset=0, axis1=0, axis2=1):
        super().__init__()
        self.offset = offset
        self.axis1 = axis1
        self.axis2 = axis2

    def call(self, x):
        return backend.numpy.diagonal(
            x,
            offset=self.offset,
            axis1=self.axis1,
            axis2=self.axis2,
        )

    def compute_output_spec(self, x):
        x_shape = list(x.shape)
        if len(x_shape) < 2:
            raise ValueError(
                "`diagonal` requires an array of at least two dimensions, but "
                "`x` is of shape {x.shape}."
            )

        shape_2d = [x_shape[self.axis1], x_shape[self.axis2]]
        x_shape[self.axis1] = -1
        x_shape[self.axis2] = -1
        output_shape = list(filter((-1).__ne__, x_shape))
        if None in shape_2d:
            diag_shape = [None]
        else:
            shorter_side = np.minimum(shape_2d[0], shape_2d[1])
            if self.offset > 0:
                remaining = shape_2d[1] - self.offset
            else:
                remaining = shape_2d[0] + self.offset
            diag_shape = [
                int(np.maximum(0, np.minimum(remaining, shorter_side)))
            ]
        output_shape = output_shape + diag_shape
        return KerasTensor(output_shape, dtype=x.dtype)


@keras_core_export(["keras_core.ops.diagonal", "keras_core.ops.numpy.diagonal"])
def diagonal(x, offset=0, axis1=0, axis2=1):
    if any_symbolic_tensors((x,)):
        return Diagonal(
            offset=offset,
            axis1=axis1,
            axis2=axis2,
        ).symbolic_call(x)
    return backend.numpy.diagonal(
        x,
        offset=offset,
        axis1=axis1,
        axis2=axis2,
    )


class Dot(Operation):
    def call(self, x1, x2):
        return backend.numpy.dot(x1, x2)

    def compute_output_spec(self, x1, x2):
        x1_shape = list(getattr(x1, "shape", []))
        x2_shape = list(getattr(x2, "shape", []))
        if x1_shape == [] or x2_shape == []:
            return multiply(x1, x2)
        if len(x1_shape) == 1 and len(x2_shape) == 1:
            return KerasTensor([], dtype=x1.dtype)
        if len(x2_shape) == 1:
            if x1_shape[-1] != x2_shape[0]:
                raise ValueError(
                    "Shape must match on the last axis of `x1` and `x2` when "
                    "`x1` is N-d array while `x2` is 1-D, but receive shape "
                    f"`x1.shape={x1.shape}` and x2.shape=`{x2.shape}`."
                )
            return KerasTensor(x1_shape[:-1], dtype=x1.dtype)

        if (
            x1_shape[-1] is None
            or x2_shape[-2] is None
            or x1_shape[-1] == x2_shape[-2]
        ):
            del x1_shape[-1]
            del x2_shape[-2]
            return KerasTensor(x1_shape + x2_shape, dtype=x1.dtype)

        raise ValueError(
            "Shape must match on the last axis of `x1` and second last "
            "axis of `x2` when `x1` is N-d array while `x2` is M-D, but "
            f"received `x1.shape={x1.shape}` and x2.shape=`{x2.shape}`."
        )


@keras_core_export(["keras_core.ops.dot", "keras_core.ops.numpy.dot"])
def dot(x1, x2):
    if any_symbolic_tensors((x1, x2)):
        return Dot().symbolic_call(x1, x2)
    return backend.numpy.dot(x1, x2)


class Einsum(Operation):
    def __init__(self, subscripts):
        super().__init__()
        self.subscripts = subscripts

    def call(self, *operands):
        return backend.numpy.einsum(self.subscripts, *operands)

    def compute_output_spec(self, *operands):
        """Compute the output shape of `einsum`.

        The shape computation follows the steps below:
        1. Find all letters in the input specs (left part of "->"), and
            break them into two categories: letters appearing more than once
            go to `reduced_dims`, otherwise go to `kept_dims`.
        2. Adjust `reduced_dims` and `kept_dims` based on the output spec
            (right part of "->"). The rule is if the letter appears in the
            output spec, then move it to `kept_dims`, otherwise move it to
            `reduced_dims`.
        3. Compute the target output shape. If no output spec is set, then
            the target output shape will be "...{kept_dims}", e.g., "...ijk",
            else it will be the same as output spec. "..." is a wildcard that
            could map shape of arbitrary length.
        4. For each operand in `operands`, map the shape specified in the input
            spec to the output target, e.g, if operand is of shape [2,3,4],
            input spec is "i..." and output target is "i...jk", then 2 will go
            the index 0. For dims not represented by any letter, insert to the
            wildcard part. For each letter in output target not appearing in
            input spec, the dim will be 1 for broadcasting. After 4, each
            operand should have a target shape containing only number and None.
        5. Broadcast all shapes computed from 4, and the result is the output
            shape.

        Let's take an example to illustrate the steps above. Let's define:
        ```python
        x = KerasTensor([None, 3, 4])
        y = KerasTensor(2, 4, 3)
        z = knp.einsum("...ij, kji->...k", x, y)
        ```

        1. `reduced_dims` is {"i", "j"}, `kept_dims` is {"k"}.
        2. `reduced_dims` is still {"i", "j"}, and `kept_dims` is {"k"}.
        3. Output target is "...k".
        4. For `x`, the input spec is "...ij", and the output target is "...k".
            "i" and "j" do not appear in the output target, so no replacement
            happens, and [None] goes to wildcard. Afterwards, "k" is replaced
            by 1, so we get shape [None, 1]. Applying the same logic to `y`, we
            get shape [2].
        5. Broadcast [None, 1] and [2], and we get [None, 2], which is the
            output shape.
        """
        split_subscripts = self.subscripts.split("->")
        if len(split_subscripts) > 2:
            raise ValueError(
                "At most one '->' is supported in `einsum` subscripts, but "
                f"received {self.subscripts}."
            )
        if len(split_subscripts) == 2:
            subscripts = split_subscripts[0]
            output_spec = split_subscripts[1]
        else:
            subscripts = self.subscripts
            output_spec = None
        input_specs = subscripts.split(",")
        if len(input_specs) != len(operands):
            raise ValueError(
                f"Number of operands ({len(operands)}) does not match the "
                f"number of input specs ({len(input_specs)}) in `einsum`, "
                f"received subscripts={self.subscripts}."
            )
        reduced_dims = set()
        kept_dims = set()
        for s in subscripts:
            if not s.isalpha():
                continue
            if s not in reduced_dims and s not in kept_dims:
                kept_dims.add(s)
            elif s in kept_dims:
                kept_dims.remove(s)
                reduced_dims.add(s)

        if output_spec is not None:
            # The output spec changes the rule of kept_dims and reduced_dims.
            # In short, dims appearing in the output spec will be kept, and
            # dims not appearing in the output spec will be reduced.
            kept_dims_copy = kept_dims.copy()
            reduced_dims_copy = reduced_dims.copy()
            for dim in kept_dims:
                if dim not in output_spec:
                    kept_dims_copy.remove(dim)
                    reduced_dims_copy.add(dim)
            for dim in reduced_dims:
                if dim in output_spec:
                    reduced_dims_copy.remove(dim)
                    kept_dims_copy.add(dim)
            kept_dims = kept_dims_copy
            reduced_dims = reduced_dims_copy

        reduced_dims = sorted(reduced_dims)
        kept_dims = sorted(kept_dims)

        if output_spec is None:
            target_broadcast_spec = "..." + "".join(kept_dims)
        else:
            target_broadcast_spec = output_spec

        expanded_operands_shapes = []
        for x, spec in zip(operands, input_specs):
            x_shape = getattr(x, "shape", [])
            x_shape = [-1 if size is None else size for size in x_shape]
            split_spec = spec.split("...")
            expanded_shape = target_broadcast_spec
            if len(split_spec) == 1:
                # In this case, the input spec is just a string of letters,
                # e.g., "ijk".
                if len(x_shape) != len(split_spec[0]):
                    raise ValueError(
                        "Number of dimensions in the subscript does not "
                        "match the number of dimensions in the operand, "
                        f"received subscript `{spec}` and operand of shape "
                        f"{x_shape}."
                    )
                for size, s in zip(x_shape, split_spec[0]):
                    # Replace the letter with the right shape.
                    expanded_shape = expanded_shape.replace(s, str(size) + " ")
                expanded_shape = expanded_shape.replace("...", "")
            else:
                # In this case, the input spec has "...", e.g., "i...j", "i...",
                # or "...j".
                for i in range(len(split_spec[0])):
                    expanded_shape = expanded_shape.replace(
                        split_spec[0][i], str(x_shape[i]) + " "
                    )
                for i in range(len(split_spec[1])):
                    expanded_shape = expanded_shape.replace(
                        split_spec[1][-i - 1], str(x_shape[-i - 1]) + " "
                    )
                # Shape matched by "..." will be inserted to the position of
                # "...".
                wildcard_shape_start_index = len(split_spec[0])
                wildcard_shape_end_index = (
                    len(x_shape)
                    if len(split_spec[1]) == 0
                    else -len(split_spec[1])
                )
                wildcard_shape = x_shape[
                    wildcard_shape_start_index:wildcard_shape_end_index
                ]
                wildcard_shape_str = (
                    " ".join([str(size) for size in wildcard_shape]) + " "
                )
                expanded_shape = expanded_shape.replace(
                    "...", wildcard_shape_str
                )
            # Replace all letters not yet handled with "1" for broadcasting.
            expanded_shape = re.sub("[a-z]", "1 ", expanded_shape)
            expanded_shape = expanded_shape.split()
            expanded_shape = [
                None if size == "-1" else int(size) for size in expanded_shape
            ]
            expanded_operands_shapes.append(expanded_shape)

        output_shape = expanded_operands_shapes[0]
        for shape in expanded_operands_shapes[1:]:
            output_shape = broadcast_shapes(output_shape, shape)
        dtype = None
        for x in operands:
            if hasattr(x, "dtype"):
                dtype = x.dtype
                break
        return KerasTensor(output_shape, dtype=dtype)


@keras_core_export(["keras_core.ops.einsum", "keras_core.ops.numpy.einsum"])
def einsum(subscripts, *operands):
    if any_symbolic_tensors(operands):
        return Einsum(subscripts).symbolic_call(*operands)
    return backend.numpy.einsum(subscripts, *operands)


class Empty(Operation):
    def call(self, shape, dtype="float32"):
        return backend.numpy.empty(shape, dtype=dtype)

    def compute_output_spec(self, shape, dtype="float32"):
        return KerasTensor(shape, dtype=dtype)


@keras_core_export(["keras_core.ops.empty", "keras_core.ops.numpy.empty"])
def empty(shape, dtype="float32"):
    return backend.numpy.empty(shape, dtype=dtype)


class Equal(Operation):
    def call(self, x1, x2):
        return backend.numpy.equal(x1, x2)

    def compute_output_spec(self, x1, x2):
        x1_shape = getattr(x1, "shape", [])
        x2_shape = getattr(x2, "shape", [])
        output_shape = broadcast_shapes(x1_shape, x2_shape)
        return KerasTensor(output_shape, dtype=x1.dtype)


@keras_core_export(["keras_core.ops.equal", "keras_core.ops.numpy.equal"])
def equal(x1, x2):
    if any_symbolic_tensors((x1, x2)):
        return Equal().symbolic_call(x1, x2)
    return backend.numpy.equal(x1, x2)


class Exp(Operation):
    def call(self, x):
        return backend.numpy.exp(x)

    def compute_output_spec(self, x):
        return KerasTensor(x.shape, dtype=x.dtype)


@keras_core_export(["keras_core.ops.exp", "keras_core.ops.numpy.exp"])
def exp(x):
    if any_symbolic_tensors((x,)):
        return Exp().symbolic_call(x)
    return backend.numpy.exp(x)


class ExpandDims(Operation):
    def __init__(self, axis):
        super().__init__()
        if isinstance(axis, list):
            raise ValueError(
                "The `axis` argument to `expand_dims` should be an integer, "
                f"but received a list: {axis}."
            )
        self.axis = axis

    def call(self, x):
        return backend.numpy.expand_dims(x, self.axis)

    def compute_output_spec(self, x):
        x_shape = list(x.shape)
        if self.axis < 0:
            axis = len(x.shape) + 1 + self.axis
        else:
            axis = self.axis
        output_shape = x_shape[:axis] + [1] + x_shape[axis:]
        return KerasTensor(output_shape, dtype=x.dtype)


@keras_core_export(
    [
        "keras_core.ops.expand_dims",
        "keras_core.ops.numpy.expand_dims",
    ]
)
def expand_dims(x, axis):
    if any_symbolic_tensors((x,)):
        return ExpandDims(axis=axis).symbolic_call(x)
    return backend.numpy.expand_dims(x, axis)


class Expm1(Operation):
    def call(self, x):
        return backend.numpy.expm1(x)

    def compute_output_spec(self, x):
        return KerasTensor(x.shape, dtype=x.dtype)


@keras_core_export(["keras_core.ops.expm1", "keras_core.ops.numpy.expm1"])
def expm1(x):
    if any_symbolic_tensors((x,)):
        return Expm1().symbolic_call(x)
    return backend.numpy.expm1(x)


class Flip(Operation):
    def __init__(self, axis=None):
        super().__init__()
        self.axis = axis

    def call(self, x):
        return backend.numpy.flip(x, axis=self.axis)

    def compute_output_spec(self, x):
        return KerasTensor(x.shape, dtype=x.dtype)


@keras_core_export(["keras_core.ops.flip", "keras_core.ops.numpy.flip"])
def flip(x, axis=None):
    if any_symbolic_tensors((x,)):
        return Flip(axis=axis).symbolic_call(x)
    return backend.numpy.flip(x, axis=axis)


class Floor(Operation):
    def call(self, x):
        return backend.numpy.floor(x)

    def compute_output_spec(self, x):
        return KerasTensor(x.shape, dtype=x.dtype)


@keras_core_export(["keras_core.ops.floor", "keras_core.ops.numpy.floor"])
def floor(x):
    if any_symbolic_tensors((x,)):
        return Floor().symbolic_call(x)
    return backend.numpy.floor(x)


class Full(Operation):
    def call(self, shape, fill_value, dtype=None):
        return backend.numpy.full(shape, fill_value, dtype=dtype)

    def compute_output_spec(self, shape, fill_value, dtype=None):
        return KerasTensor(shape, dtype=dtype)


@keras_core_export(["keras_core.ops.full", "keras_core.ops.numpy.full"])
def full(shape, fill_value, dtype=None):
    return backend.numpy.full(shape, fill_value, dtype=dtype)


class FullLike(Operation):
    def call(self, x, fill_value, dtype=None):
        return backend.numpy.full_like(x, fill_value, dtype=dtype)

    def compute_output_spec(self, x, fill_value, dtype=None):
        return KerasTensor(x.shape, dtype=dtype)


@keras_core_export(
    ["keras_core.ops.full_like", "keras_core.ops.numpy.full_like"]
)
def full_like(x, fill_value, dtype=None):
    if any_symbolic_tensors((x,)):
        return FullLike().symbolic_call(x, fill_value, dtype=dtype)
    return backend.numpy.full_like(x, fill_value, dtype=dtype)


class GetItem(Operation):
    def call(self, x, key):
        return x[key]

    def compute_output_spec(self, x, key):
        remaining_shape = list(x.shape)
        new_shape = []
        if isinstance(key, int):
            remaining_key = [key]
        elif isinstance(key, tuple):
            remaining_key = list(key)
        else:
            raise ValueError(
                f"Unsupported key type for array slice. Recieved: `{key}`"
            )
        num_ellipses = remaining_key.count(Ellipsis)
        if num_ellipses > 1:
            raise ValueError(
                f"Slice should only have one ellipsis. Recieved: `{key}`"
            )
        elif num_ellipses == 0:
            # Add an implicit final ellipsis.
            remaining_key.append(Ellipsis)
        # Consume slice key element by element.
        while True:
            if not remaining_key:
                break
            subkey = remaining_key.pop(0)
            # Check for `newaxis` and `Ellipsis`.
            if subkey == Ellipsis:
                # Keep as many slices remain in our key, omitting `newaxis`.
                needed = len(remaining_key) - remaining_key.count(np.newaxis)
                consumed = len(remaining_shape) - needed
                new_shape += remaining_shape[:consumed]
                remaining_shape = remaining_shape[consumed:]
                continue
            # All frameworks follow numpy for newaxis. `np.newaxis == None`.
            if subkey == np.newaxis:
                new_shape.append(1)
                continue
            # At this point, we need to consume a new axis from the shape.
            if not remaining_shape:
                raise ValueError(
                    f"Array has shape {x.shape} but slice "
                    f"has to many indices. Recieved: `{key}`"
                )
            length = remaining_shape.pop(0)
            if isinstance(subkey, int):
                if length is not None:
                    index = subkey if subkey >= 0 else subkey + length
                    if index < 0 or index >= length:
                        raise ValueError(
                            f"Array has shape {x.shape} but out-of-bounds "
                            f"index {key} was requested."
                        )
            elif isinstance(subkey, slice):
                if length is not None:
                    # python3 friendly way to compute a slice length.
                    new_length = len(range(*subkey.indices(length)))
                    new_shape.append(new_length)
                else:
                    new_shape.append(length)
            else:
                raise ValueError(
                    f"Unsupported key type for array slice. Recieved: `{key}`"
                )
        return KerasTensor(tuple(new_shape), dtype=x.dtype)


@keras_core_export(["keras_core.ops.get_item", "keras_core.ops.numpy.get_item"])
def get_item(x, key):
    if any_symbolic_tensors((x,)):
        return GetItem().symbolic_call(x, key)
    return x[key]


class Greater(Operation):
    def call(self, x1, x2):
        return backend.numpy.greater(x1, x2)

    def compute_output_spec(self, x1, x2):
        x1_shape = getattr(x1, "shape", [])
        x2_shape = getattr(x2, "shape", [])
        output_shape = broadcast_shapes(x1_shape, x2_shape)
        return KerasTensor(output_shape, dtype=x1.dtype)


@keras_core_export(["keras_core.ops.greater", "keras_core.ops.numpy.greater"])
def greater(x1, x2):
    if any_symbolic_tensors((x1, x2)):
        return Greater().symbolic_call(x1, x2)
    return backend.numpy.greater(x1, x2)


class GreaterEqual(Operation):
    def call(self, x1, x2):
        return backend.numpy.greater_equal(x1, x2)

    def compute_output_spec(self, x1, x2):
        x1_shape = getattr(x1, "shape", [])
        x2_shape = getattr(x2, "shape", [])
        output_shape = broadcast_shapes(x1_shape, x2_shape)
        return KerasTensor(output_shape, dtype=x1.dtype)


@keras_core_export(
    [
        "keras_core.ops.greater_equal",
        "keras_core.ops.numpy.greater_equal",
    ]
)
def greater_equal(x1, x2):
    if any_symbolic_tensors((x1, x2)):
        return GreaterEqual().symbolic_call(x1, x2)
    return backend.numpy.greater_equal(x1, x2)


class Hstack(Operation):
    def call(self, xs):
        return backend.numpy.hstack(xs)

    def compute_output_spec(self, xs):
        first_shape = xs[0].shape
        total_size_on_axis = 0
        for x in xs:
            if not shape_equal(x.shape, first_shape, axis=[1], allow_none=True):
                raise ValueError(
                    "Every value in `xs` must have the same shape except on "
                    f"the `axis` dim. But found element of shape {x.shape}, "
                    f"which is different from the first element's "
                    f"shape {first_shape}."
                )
            if total_size_on_axis is None or x.shape[1] is None:
                total_size_on_axis = None
            else:
                total_size_on_axis += x.shape[1]
        output_shape = list(first_shape)
        output_shape[1] = total_size_on_axis
        return KerasTensor(output_shape)


@keras_core_export(["keras_core.ops.hstack", "keras_core.ops.numpy.hstack"])
def hstack(xs):
    if any_symbolic_tensors((xs,)):
        return Hstack().symbolic_call(xs)
    return backend.numpy.hstack(xs)


class Identity(Operation):
    def call(self, n, dtype="float32"):
        return backend.numpy.identity(n, dtype=dtype)

    def compute_output_spec(self, n, dtype="float32"):
        return KerasTensor([n, n], dtype=dtype)


@keras_core_export(["keras_core.ops.identity", "keras_core.ops.numpy.identity"])
def identity(n, dtype="float32"):
    return backend.numpy.identity(n, dtype=dtype)


class Imag(Operation):
    def call(self, x):
        return backend.numpy.imag(x)

    def compute_output_spec(self, x):
        return KerasTensor(x.shape, dtype=x.dtype)


@keras_core_export(["keras_core.ops.imag", "keras_core.ops.numpy.imag"])
def imag(x):
    if any_symbolic_tensors((x,)):
        return Imag().symbolic_call(x)
    return backend.numpy.imag(x)


class Isclose(Operation):
    def call(self, x1, x2):
        return backend.numpy.isclose(x1, x2)

    def compute_output_spec(self, x1, x2):
        x1_shape = getattr(x1, "shape", [])
        x2_shape = getattr(x2, "shape", [])
        output_shape = broadcast_shapes(x1_shape, x2_shape)
        return KerasTensor(output_shape, dtype=x1.dtype)


@keras_core_export(["keras_core.ops.isclose", "keras_core.ops.numpy.isclose"])
def isclose(x1, x2):
    if any_symbolic_tensors((x1, x2)):
        return Isclose().symbolic_call(x1, x2)
    return backend.numpy.isclose(x1, x2)


class Isfinite(Operation):
    def call(self, x):
        return backend.numpy.isfinite(x)

    def compute_output_spec(self, x):
        return KerasTensor(x.shape, dtype="bool")


@keras_core_export(["keras_core.ops.isfinite", "keras_core.ops.numpy.isfinite"])
def isfinite(x):
    if any_symbolic_tensors((x,)):
        return Isfinite().symbolic_call(x)
    return backend.numpy.isfinite(x)


class Isinf(Operation):
    def call(self, x):
        return backend.numpy.isinf(x)

    def compute_output_spec(self, x):
        return KerasTensor(x.shape, dtype="bool")


@keras_core_export(["keras_core.ops.isinf", "keras_core.ops.numpy.isinf"])
def isinf(x):
    if any_symbolic_tensors((x,)):
        return Isinf().symbolic_call(x)
    return backend.numpy.isinf(x)


class Isnan(Operation):
    def call(self, x):
        return backend.numpy.isnan(x)

    def compute_output_spec(self, x):
        return KerasTensor(x.shape, dtype="bool")


@keras_core_export(["keras_core.ops.isnan", "keras_core.ops.numpy.isnan"])
def isnan(x):
    if any_symbolic_tensors((x,)):
        return Isnan().symbolic_call(x)
    return backend.numpy.isnan(x)


class Less(Operation):
    def call(self, x1, x2):
        return backend.numpy.less(x1, x2)

    def compute_output_spec(self, x1, x2):
        x1_shape = getattr(x1, "shape", [])
        x2_shape = getattr(x2, "shape", [])
        output_shape = broadcast_shapes(x1_shape, x2_shape)
        return KerasTensor(output_shape, dtype=x1.dtype)


@keras_core_export(["keras_core.ops.less", "keras_core.ops.numpy.less"])
def less(x1, x2):
    if any_symbolic_tensors((x1, x2)):
        return Less().symbolic_call(x1, x2)
    return backend.numpy.less(x1, x2)


class LessEqual(Operation):
    def call(self, x1, x2):
        return backend.numpy.less_equal(x1, x2)

    def compute_output_spec(self, x1, x2):
        x1_shape = getattr(x1, "shape", [])
        x2_shape = getattr(x2, "shape", [])
        output_shape = broadcast_shapes(x1_shape, x2_shape)
        return KerasTensor(output_shape, dtype=x1.dtype)


@keras_core_export(
    [
        "keras_core.ops.less_equal",
        "keras_core.ops.numpy.less_equal",
    ]
)
def less_equal(x1, x2):
    if any_symbolic_tensors((x1, x2)):
        return LessEqual().symbolic_call(x1, x2)
    return backend.numpy.less_equal(x1, x2)


class Linspace(Operation):
    def __init__(
        self, num=50, endpoint=True, retstep=False, dtype=float, axis=0
    ):
        super().__init__()
        self.num = num
        self.endpoint = endpoint
        self.retstep = retstep
        self.dtype = dtype
        self.axis = axis

    def call(self, start, stop):
        return backend.numpy.linspace(
            start,
            stop,
            num=self.num,
            endpoint=self.endpoint,
            retstep=self.retstep,
            dtype=self.dtype,
            axis=self.axis,
        )

    def compute_output_spec(self, start, stop):
        start_shape = getattr(start, "shape", [])
        stop_shape = getattr(stop, "shape", [])
        output_shape = broadcast_shapes(start_shape, stop_shape)
        if self.axis == -1:
            output_shape = output_shape + [self.num]
        elif self.axis >= 0:
            output_shape = (
                output_shape[: self.axis]
                + [self.num]
                + output_shape[self.axis :]
            )
        else:
            output_shape = (
                output_shape[: self.axis + 1]
                + [self.num]
                + output_shape[self.axis + 1 :]
            )

        dtype = self.dtype if self.dtype is not None else start.dtype
        if self.retstep:
            return (KerasTensor(output_shape, dtype=dtype), None)
        return KerasTensor(output_shape, dtype=dtype)


@keras_core_export(["keras_core.ops.linspace", "keras_core.ops.numpy.linspace"])
def linspace(
    start, stop, num=50, endpoint=True, retstep=False, dtype=None, axis=0
):
    if any_symbolic_tensors((start, stop)):
        return Linspace(num, endpoint, retstep, dtype, axis)(start, stop)
    return backend.numpy.linspace(
        start,
        stop,
        num=num,
        endpoint=endpoint,
        retstep=retstep,
        dtype=dtype,
        axis=axis,
    )


class Log(Operation):
    def call(self, x):
        return backend.numpy.log(x)

    def compute_output_spec(self, x):
        return KerasTensor(x.shape, dtype=x.dtype)


@keras_core_export(["keras_core.ops.log", "keras_core.ops.numpy.log"])
def log(x):
    if any_symbolic_tensors((x,)):
        return Log().symbolic_call(x)
    return backend.numpy.log(x)


class Log10(Operation):
    def call(self, x):
        return backend.numpy.log10(x)

    def compute_output_spec(self, x):
        return KerasTensor(x.shape, dtype=x.dtype)


@keras_core_export(["keras_core.ops.log10", "keras_core.ops.numpy.log10"])
def log10(x):
    if any_symbolic_tensors((x,)):
        return Log10().symbolic_call(x)
    return backend.numpy.log10(x)


class Log1p(Operation):
    def call(self, x):
        return backend.numpy.log1p(x)

    def compute_output_spec(self, x):
        return KerasTensor(x.shape, dtype=x.dtype)


@keras_core_export(["keras_core.ops.log1p", "keras_core.ops.numpy.log1p"])
def log1p(x):
    if any_symbolic_tensors((x,)):
        return Log1p().symbolic_call(x)
    return backend.numpy.log1p(x)


class Log2(Operation):
    def call(self, x):
        return backend.numpy.log2(x)

    def compute_output_spec(self, x):
        return KerasTensor(x.shape, dtype=x.dtype)


@keras_core_export(["keras_core.ops.log2", "keras_core.ops.numpy.log2"])
def log2(x):
    if any_symbolic_tensors((x,)):
        return Log2().symbolic_call(x)
    return backend.numpy.log2(x)


class Logaddexp(Operation):
    def call(self, x1, x2):
        return backend.numpy.logaddexp(x1, x2)

    def compute_output_spec(self, x1, x2):
        x1_shape = getattr(x1, "shape", [])
        x2_shape = getattr(x2, "shape", [])
        output_shape = broadcast_shapes(x1_shape, x2_shape)
        return KerasTensor(output_shape, dtype=x1.dtype)


@keras_core_export(
    ["keras_core.ops.logaddexp", "keras_core.ops.numpy.logaddexp"]
)
def logaddexp(x1, x2):
    if any_symbolic_tensors((x1, x2)):
        return Logaddexp().symbolic_call(x1, x2)
    return backend.numpy.logaddexp(x1, x2)


class LogicalAnd(Operation):
    def call(self, x1, x2):
        return backend.numpy.logical_and(x1, x2)

    def compute_output_spec(self, x1, x2):
        x1_shape = getattr(x1, "shape", [])
        x2_shape = getattr(x2, "shape", [])
        output_shape = broadcast_shapes(x1_shape, x2_shape)
        return KerasTensor(output_shape, dtype=x1.dtype)


@keras_core_export(
    [
        "keras_core.ops.logical_and",
        "keras_core.ops.numpy.logical_and",
    ]
)
def logical_and(x1, x2):
    if any_symbolic_tensors((x1, x2)):
        return LogicalAnd().symbolic_call(x1, x2)
    return backend.numpy.logical_and(x1, x2)


class LogicalNot(Operation):
    def call(self, x):
        return backend.numpy.logical_not(x)

    def compute_output_spec(self, x):
        return KerasTensor(x.shape, dtype=x.dtype)


@keras_core_export(
    [
        "keras_core.ops.logical_not",
        "keras_core.ops.numpy.logical_not",
    ]
)
def logical_not(x):
    if any_symbolic_tensors((x,)):
        return LogicalNot().symbolic_call(x)
    return backend.numpy.logical_not(x)


class LogicalOr(Operation):
    def call(self, x1, x2):
        return backend.numpy.logical_or(x1, x2)

    def compute_output_spec(self, x1, x2):
        x1_shape = getattr(x1, "shape", [])
        x2_shape = getattr(x2, "shape", [])
        output_shape = broadcast_shapes(x1_shape, x2_shape)
        return KerasTensor(output_shape, dtype=x1.dtype)


@keras_core_export(
    [
        "keras_core.ops.logical_or",
        "keras_core.ops.numpy.logical_or",
    ]
)
def logical_or(x1, x2):
    if any_symbolic_tensors((x1, x2)):
        return LogicalOr().symbolic_call(x1, x2)
    return backend.numpy.logical_or(x1, x2)


class Logspace(Operation):
    def __init__(self, num=50, endpoint=True, base=10, dtype=float, axis=0):
        super().__init__()
        self.num = num
        self.endpoint = endpoint
        self.base = base
        self.dtype = dtype
        self.axis = axis

    def call(self, start, stop):
        return backend.numpy.logspace(
            start,
            stop,
            num=self.num,
            endpoint=self.endpoint,
            base=self.base,
            dtype=self.dtype,
            axis=self.axis,
        )

    def compute_output_spec(self, start, stop):
        start_shape = getattr(start, "shape", [])
        stop_shape = getattr(stop, "shape", [])
        output_shape = broadcast_shapes(start_shape, stop_shape)
        if self.axis == -1:
            output_shape = output_shape + [self.num]
        elif self.axis >= 0:
            output_shape = (
                output_shape[: self.axis]
                + [self.num]
                + output_shape[self.axis :]
            )
        else:
            output_shape = (
                output_shape[: self.axis + 1]
                + [self.num]
                + output_shape[self.axis + 1 :]
            )

        dtype = self.dtype if self.dtype is not None else start.dtype
        return KerasTensor(output_shape, dtype=dtype)


@keras_core_export(["keras_core.ops.logspace", "keras_core.ops.numpy.logspace"])
def logspace(start, stop, num=50, endpoint=True, base=10, dtype=None, axis=0):
    if any_symbolic_tensors((start, stop)):
        return Logspace(num, endpoint, base, dtype, axis)(start, stop)
    return backend.numpy.logspace(
        start,
        stop,
        num=num,
        endpoint=endpoint,
        base=base,
        dtype=dtype,
        axis=axis,
    )


class Matmul(Operation):
    def call(self, x1, x2):
        return backend.numpy.matmul(x1, x2)

    def compute_output_spec(self, x1, x2):
        x1_shape = getattr(x1, "shape", [])
        x2_shape = getattr(x2, "shape", [])
        if len(x1_shape) == 1:
            x1_shape = (1, x1_shape[0])
        if len(x2_shape) == 1:
            x2_shape = (x2_shape[0], 1)
        if (
            x1_shape[-1] is not None
            and x2_shape[-2] is not None
            and x1_shape[-1] != x2_shape[-2]
        ):
            raise ValueError(
                "Inner dimensions (`x1.shape[-1]` and `x2.shape[-2]`) must be "
                f"equal, but received `x1.shape={x1.shape}` and "
                f"`x2.shape={x2.shape}`."
            )

        leading_shape = broadcast_shapes(x1_shape[:-2], x2_shape[:-2])
        last_2_dims_shape = [x1_shape[-2], x2_shape[-1]]
        output_shape = leading_shape + last_2_dims_shape
        if len(x1.shape) == 1:
            del output_shape[-2]
        if len(x2.shape) == 1:
            del output_shape[-1]
        return KerasTensor(output_shape, dtype=x1.dtype)


@keras_core_export(["keras_core.ops.matmul", "keras_core.ops.numpy.matmul"])
def matmul(x1, x2):
    if any_symbolic_tensors((x1, x2)):
        return Matmul().symbolic_call(x1, x2)
    # The below conversion works around an outstanding JAX bug.
    x1 = backend.convert_to_tensor(x1)
    x2 = backend.convert_to_tensor(x2)
    return backend.numpy.matmul(x1, x2)


class Max(Operation):
    def __init__(self, axis=None, keepdims=False, initial=None):
        super().__init__()
        if isinstance(axis, int):
            self.axis = [axis]
        else:
            self.axis = axis
        self.keepdims = keepdims
        self.initial = initial

    def call(self, x):
        return backend.numpy.max(
            x, axis=self.axis, keepdims=self.keepdims, initial=self.initial
        )

    def compute_output_spec(self, x):
        return KerasTensor(
            reduce_shape(x.shape, axis=self.axis, keepdims=self.keepdims),
            dtype=x.dtype,
        )


@keras_core_export(["keras_core.ops.max", "keras_core.ops.numpy.max"])
def max(x, axis=None, keepdims=False, initial=None):
    if any_symbolic_tensors((x,)):
        return Max(axis=axis, keepdims=keepdims, initial=initial).symbolic_call(
            x
        )
    return backend.numpy.max(x, axis=axis, keepdims=keepdims, initial=initial)


class Maximum(Operation):
    def call(self, x1, x2):
        return backend.numpy.maximum(x1, x2)

    def compute_output_spec(self, x1, x2):
        x1_shape = getattr(x1, "shape", [])
        x2_shape = getattr(x2, "shape", [])
        output_shape = broadcast_shapes(x1_shape, x2_shape)
        return KerasTensor(output_shape, dtype=x1.dtype)


@keras_core_export(["keras_core.ops.maximum", "keras_core.ops.numpy.maximum"])
def maximum(x1, x2):
    if any_symbolic_tensors((x1, x2)):
        return Maximum().symbolic_call(x1, x2)
    return backend.numpy.maximum(x1, x2)


class Meshgrid(Operation):
    def __init__(self, indexing="xy"):
        super().__init__()
        if indexing not in ("xy", "ij"):
            raise ValueError(
                "Valid values for `indexing` are 'xy' and 'ij', "
                "but received {index}."
            )
        self.indexing = indexing

    def call(self, *x):
        return backend.numpy.meshgrid(*x, indexing=self.indexing)

    def compute_output_spec(self, *x):
        output_shape = []
        for xi in x:
            if len(xi.shape) == 0:
                size = 1
            else:
                if None in xi.shape:
                    size = None
                else:
                    size = int(np.prod(xi.shape))
            output_shape.append(size)
        if self.indexing == "ij":
            return [KerasTensor(output_shape) for _ in range(len(x))]
        tmp = output_shape[0]
        output_shape[0] = output_shape[1]
        output_shape[1] = tmp
        return [KerasTensor(output_shape) for _ in range(len(x))]


@keras_core_export(["keras_core.ops.meshgrid", "keras_core.ops.numpy.meshgrid"])
def meshgrid(*x, indexing="xy"):
    if any_symbolic_tensors(x):
        return Meshgrid(indexing=indexing).symbolic_call(*x)
    return backend.numpy.meshgrid(*x, indexing=indexing)


class Min(Operation):
    def __init__(self, axis=None, keepdims=False, initial=None):
        if isinstance(axis, int):
            self.axis = [axis]
        else:
            self.axis = axis
        self.keepdims = keepdims
        self.initial = initial

    def call(self, x):
        return backend.numpy.min(
            x, axis=self.axis, keepdims=self.keepdims, initial=self.initial
        )

    def compute_output_spec(self, x):
        return KerasTensor(
            reduce_shape(x.shape, axis=self.axis, keepdims=self.keepdims),
            dtype=x.dtype,
        )


@keras_core_export(["keras_core.ops.min", "keras_core.ops.numpy.min"])
def min(x, axis=None, keepdims=False, initial=None):
    if any_symbolic_tensors((x,)):
        return Min(axis=axis, keepdims=keepdims, initial=initial).symbolic_call(
            x
        )
    return backend.numpy.min(x, axis=axis, keepdims=keepdims, initial=initial)


class Minimum(Operation):
    def call(self, x1, x2):
        return backend.numpy.minimum(x1, x2)

    def compute_output_spec(self, x1, x2):
        x1_shape = getattr(x1, "shape", [])
        x2_shape = getattr(x2, "shape", [])
        output_shape = broadcast_shapes(x1_shape, x2_shape)
        return KerasTensor(output_shape, dtype=x1.dtype)


@keras_core_export(["keras_core.ops.minimum", "keras_core.ops.numpy.minimum"])
def minimum(x1, x2):
    if any_symbolic_tensors((x1, x2)):
        return Minimum().symbolic_call(x1, x2)
    return backend.numpy.minimum(x1, x2)


class Mod(Operation):
    def call(self, x1, x2):
        return backend.numpy.mod(x1, x2)

    def compute_output_spec(self, x1, x2):
        x1_shape = getattr(x1, "shape", [])
        x2_shape = getattr(x2, "shape", [])
        output_shape = broadcast_shapes(x1_shape, x2_shape)
        return KerasTensor(output_shape, dtype=x1.dtype)


@keras_core_export(["keras_core.ops.mod", "keras_core.ops.numpy.mod"])
def mod(x1, x2):
    if any_symbolic_tensors((x1, x2)):
        return Mod().symbolic_call(x1, x2)
    return backend.numpy.mod(x1, x2)


class Moveaxis(Operation):
    def __init__(self, source, destination):
        super().__init__()
        if isinstance(source, int):
            self.source = [source]
        else:
            self.source = source
        if isinstance(destination, int):
            self.destination = [destination]
        else:
            self.destination = destination

        if len(self.source) != len(self.destination):
            raise ValueError(
                "`source` and `destination` arguments must have the same "
                f"number of elements, but received `source={source}` and "
                f"`destination={destination}`."
            )

    def call(self, x):
        return backend.numpy.moveaxis(x, self.source, self.destination)

    def compute_output_spec(self, x):
        x_shape = list(x.shape)
        output_shape = [-1 for _ in range(len(x.shape))]
        for sc, dst in zip(self.source, self.destination):
            output_shape[dst] = x_shape[sc]
            x_shape[sc] = -1
        i, j = 0, 0
        while i < len(output_shape):
            while i < len(output_shape) and output_shape[i] != -1:
                # Find the first dim unset.
                i += 1
            while j < len(output_shape) and x_shape[j] == -1:
                # Find the first dim not being passed.
                j += 1
            if i == len(output_shape):
                break
            output_shape[i] = x_shape[j]
            i += 1
            j += 1
        return KerasTensor(output_shape, dtype=x.dtype)


@keras_core_export(["keras_core.ops.moveaxis", "keras_core.ops.numpy.moveaxis"])
def moveaxis(x, source, destination):
    if any_symbolic_tensors((x,)):
        return Moveaxis(source, destination).symbolic_call(x)
    return backend.numpy.moveaxis(x, source=source, destination=destination)


class NanToNum(Operation):
    def call(self, x):
        return backend.numpy.nan_to_num(x)


@keras_core_export(
    [
        "keras_core.ops.nan_to_num",
        "keras_core.ops.numpy.nan_to_num",
    ]
)
def nan_to_num(x):
    return backend.numpy.nan_to_num(x)


class Ndim(Operation):
    def call(self, x):
        return backend.numpy.ndim(
            x,
        )

    def compute_output_spec(self, x):
        return KerasTensor([len(x.shape)])


@keras_core_export(["keras_core.ops.ndim", "keras_core.ops.numpy.ndim"])
def ndim(x):
    if any_symbolic_tensors((x,)):
        return Ndim().symbolic_call(x)
    return backend.numpy.ndim(x)


class Nonzero(Operation):
    def call(self, x):
        return backend.numpy.nonzero(x)


@keras_core_export(["keras_core.ops.nonzero", "keras_core.ops.numpy.nonzero"])
def nonzero(x):
    return backend.numpy.nonzero(x)


class NotEqual(Operation):
    def call(self, x1, x2):
        return backend.numpy.not_equal(x1, x2)

    def compute_output_spec(self, x1, x2):
        x1_shape = getattr(x1, "shape", [])
        x2_shape = getattr(x2, "shape", [])
        output_shape = broadcast_shapes(x1_shape, x2_shape)
        return KerasTensor(output_shape, dtype=x1.dtype)


@keras_core_export(
    ["keras_core.ops.not_equal", "keras_core.ops.numpy.not_equal"]
)
def not_equal(x1, x2):
    if any_symbolic_tensors((x1, x2)):
        return NotEqual().symbolic_call(x1, x2)
    return backend.numpy.not_equal(x1, x2)


class OnesLike(Operation):
    def call(self, x, dtype=None):
        return backend.numpy.ones_like(x, dtype=dtype)

    def compute_output_spec(self, x, dtype=None):
        if dtype is None:
            dtype = x.dtype
        return KerasTensor(x.shape, dtype=dtype)


@keras_core_export(
    ["keras_core.ops.ones_like", "keras_core.ops.numpy.ones_like"]
)
def ones_like(x, dtype=None):
    if any_symbolic_tensors((x,)):
        return OnesLike().symbolic_call(x, dtype=dtype)
    return backend.numpy.ones_like(x, dtype=dtype)


class ZerosLike(Operation):
    def call(self, x, dtype=None):
        return backend.numpy.zeros_like(x, dtype=dtype)

    def compute_output_spec(self, x, dtype=None):
        if dtype is None:
            dtype = x.dtype
        return KerasTensor(x.shape, dtype=dtype)


@keras_core_export(
    [
        "keras_core.ops.zeros_like",
        "keras_core.ops.numpy.zeros_like",
    ]
)
def zeros_like(x, dtype=None):
    if any_symbolic_tensors((x,)):
        return ZerosLike().symbolic_call(x, dtype=dtype)
    return backend.numpy.zeros_like(x, dtype=dtype)


class Outer(Operation):
    def call(self, x1, x2):
        return backend.numpy.outer(x1, x2)

    def compute_output_spec(self, x1, x2):
        x1_shape = getattr(x1, "shape", [1])
        x2_shape = getattr(x2, "shape", [1])
        if None in x1_shape:
            x1_flatten_shape = None
        else:
            x1_flatten_shape = int(np.prod(x1_shape))
        if None in x2_shape:
            x2_flatten_shape = None
        else:
            x2_flatten_shape = int(np.prod(x2_shape))
        output_shape = [x1_flatten_shape, x2_flatten_shape]
        return KerasTensor(output_shape, dtype=x1.dtype)


@keras_core_export(["keras_core.ops.outer", "keras_core.ops.numpy.outer"])
def outer(x1, x2):
    if any_symbolic_tensors((x1, x2)):
        return Outer().symbolic_call(x1, x2)
    return backend.numpy.outer(x1, x2)


class Pad(Operation):
    def __init__(self, pad_width, mode="constant"):
        super().__init__()
        self.pad_width = self._process_pad_width(pad_width)
        self.mode = mode

    def _process_pad_width(self, pad_width):
        if isinstance(pad_width, int):
            return ((pad_width, pad_width),)
        if isinstance(pad_width, (tuple, list)) and isinstance(
            pad_width[0], int
        ):
            return (pad_width,)
        first_len = len(pad_width[0])
        for i, pw in enumerate(pad_width):
            if len(pw) != first_len:
                raise ValueError(
                    "`pad_width` should be a list of tuples of length 2 or "
                    f"1, but received {pad_width}."
                )
            if len(pw) == 1:
                pad_width[i] = (pw[0], pw[0])
        return pad_width

    def call(self, x):
        return backend.numpy.pad(x, pad_width=self.pad_width, mode=self.mode)

    def compute_output_spec(self, x):
        output_shape = list(x.shape)
        if len(self.pad_width) == 1:
            pad_width = [self.pad_width[0] for _ in range(len(output_shape))]
        elif len(self.pad_width) == len(output_shape):
            pad_width = self.pad_width
        else:
            raise ValueError(
                "`pad_width` must have the same length as `x.shape`, but "
                f"received {len(self.pad_width)} and {len(x.shape)}."
            )

        for i in range(len(output_shape)):
            if output_shape[i] is None:
                output_shape[i] = None
            else:
                output_shape[i] += pad_width[i][0] + pad_width[i][1]
        return KerasTensor(output_shape, dtype=x.dtype)


@keras_core_export(["keras_core.ops.pad", "keras_core.ops.numpy.pad"])
def pad(x, pad_width, mode="constant"):
    if any_symbolic_tensors((x,)):
        return Pad(pad_width, mode=mode).symbolic_call(x)
    return backend.numpy.pad(x, pad_width, mode=mode)


class Prod(Operation):
    def __init__(self, axis=None, keepdims=False, dtype=None):
        super().__init__()
        if isinstance(axis, int):
            self.axis = [axis]
        else:
            self.axis = axis
        self.keepdims = keepdims
        self.dtype = dtype

    def call(self, x):
        return backend.numpy.prod(
            x,
            axis=self.axis,
            keepdims=self.keepdims,
            dtype=self.dtype,
        )

    def compute_output_spec(self, x):
        return KerasTensor(
            reduce_shape(x.shape, axis=self.axis, keepdims=self.keepdims),
            dtype=self.dtype,
        )


@keras_core_export(["keras_core.ops.prod", "keras_core.ops.numpy.prod"])
def prod(x, axis=None, keepdims=False, dtype=None):
    if any_symbolic_tensors((x,)):
        return Prod(axis=axis, keepdims=keepdims, dtype=dtype).symbolic_call(x)
    return backend.numpy.prod(x, axis=axis, keepdims=keepdims, dtype=dtype)


class Ravel(Operation):
    def call(self, x):
        return backend.numpy.ravel(x)

    def compute_output_spec(self, x):
        if None in x.shape:
            output_shape = [
                None,
            ]
        else:
            output_shape = [int(np.prod(x.shape))]
        return KerasTensor(output_shape, dtype=x.dtype)


@keras_core_export(["keras_core.ops.ravel", "keras_core.ops.numpy.ravel"])
def ravel(x):
    if any_symbolic_tensors((x,)):
        return Ravel().symbolic_call(x)
    return backend.numpy.ravel(x)


class Real(Operation):
    def call(self, x):
        return backend.numpy.real(x)

    def compute_output_spec(self, x):
        return KerasTensor(x.shape)


@keras_core_export(["keras_core.ops.real", "keras_core.ops.numpy.real"])
def real(x):
    if any_symbolic_tensors((x,)):
        return Real().symbolic_call(x)
    return backend.numpy.real(x)


class Reciprocal(Operation):
    def call(self, x):
        return backend.numpy.reciprocal(x)

    def compute_output_spec(self, x):
        return KerasTensor(x.shape)


@keras_core_export(
    [
        "keras_core.ops.reciprocal",
        "keras_core.ops.numpy.reciprocal",
    ]
)
def reciprocal(x):
    if any_symbolic_tensors((x,)):
        return Reciprocal().symbolic_call(x)
    return backend.numpy.reciprocal(x)


class Repeat(Operation):
    def __init__(self, repeats, axis=None):
        super().__init__()
        self.axis = axis
        self.repeats = repeats

    def call(self, x):
        return backend.numpy.repeat(x, self.repeats, axis=self.axis)

    def compute_output_spec(self, x):
        x_shape = list(x.shape)
        if self.axis is None:
            if None in x_shape:
                return KerasTensor([None], dtype=x.dtype)

            x_flatten_size = int(np.prod(x_shape))
            if isinstance(self.repeats, int):
                output_shape = [x_flatten_size * self.repeats]
            else:
                output_shape = [int(np.sum(self.repeats))]
            return KerasTensor(output_shape, dtype=x.dtype)

        size_on_ax = x_shape[self.axis]
        output_shape = x_shape
        if isinstance(self.repeats, int):
            if size_on_ax is None:
                output_shape[self.axis] = None
            else:
                output_shape[self.axis] = size_on_ax * self.repeats
        else:
            output_shape[self.axis] = int(np.sum(self.repeats))
        return KerasTensor(output_shape, dtype=x.dtype)


@keras_core_export(["keras_core.ops.repeat", "keras_core.ops.numpy.repeat"])
def repeat(x, repeats, axis=None):
    if any_symbolic_tensors((x,)):
        return Repeat(repeats, axis=axis).symbolic_call(x)
    return backend.numpy.repeat(x, repeats, axis=axis)


class Reshape(Operation):
    def __init__(self, new_shape):
        super().__init__()
        self.new_shape = new_shape

    def call(self, x):
        return backend.numpy.reshape(x, self.new_shape)

    def compute_output_spec(self, x):
        output_shape = operation_utils.compute_reshape_output_shape(
            x.shape, self.new_shape, "new_shape"
        )
        return KerasTensor(output_shape, dtype=x.dtype)


@keras_core_export(["keras_core.ops.reshape", "keras_core.ops.numpy.reshape"])
def reshape(x, new_shape):
    if any_symbolic_tensors((x,)):
        return Reshape(new_shape).symbolic_call(x)
    return backend.numpy.reshape(x, new_shape)


class Roll(Operation):
    def __init__(self, shift, axis=None):
        super().__init__()
        self.shift = shift
        self.axis = axis

    def call(self, x):
        return backend.numpy.roll(x, self.shift, self.axis)

    def compute_output_spec(self, x):
        return KerasTensor(x.shape, dtype=x.dtype)


@keras_core_export(["keras_core.ops.roll", "keras_core.ops.numpy.roll"])
def roll(x, shift, axis=None):
    if any_symbolic_tensors((x,)):
        return Roll(shift, axis=axis).symbolic_call(x)
    return backend.numpy.roll(x, shift, axis=axis)


class Round(Operation):
    def __init__(self, decimals=0):
        super().__init__()
        self.decimals = decimals

    def call(self, x):
        return backend.numpy.round(x, self.decimals)

    def compute_output_spec(self, x):
        return KerasTensor(x.shape, dtype=x.dtype)


@keras_core_export(["keras_core.ops.round", "keras_core.ops.numpy.round"])
def round(x, decimals=0):
    if any_symbolic_tensors((x,)):
        return Round(decimals).symbolic_call(x)
    return backend.numpy.round(x, decimals)


class Sign(Operation):
    def call(self, x):
        return backend.numpy.sign(x)

    def compute_output_spec(self, x):
        return KerasTensor(x.shape, dtype="int32")


@keras_core_export(["keras_core.ops.sign", "keras_core.ops.numpy.sign"])
def sign(x):
    if any_symbolic_tensors((x,)):
        return Sign().symbolic_call(x)
    return backend.numpy.sign(x)


class Sin(Operation):
    def call(self, x):
        return backend.numpy.sin(x)

    def compute_output_spec(self, x):
        return KerasTensor(x.shape)


@keras_core_export(["keras_core.ops.sin", "keras_core.ops.numpy.sin"])
def sin(x):
    if any_symbolic_tensors((x,)):
        return Sin().symbolic_call(x)
    return backend.numpy.sin(x)


class Size(Operation):
    def call(self, x):
        return backend.numpy.size(x)

    def compute_output_spec(self, x):
        return KerasTensor([], dtype="int32")


@keras_core_export(["keras_core.ops.size", "keras_core.ops.numpy.size"])
def size(x):
    if any_symbolic_tensors((x,)):
        return Size().symbolic_call(x)
    return backend.numpy.size(x)


class Sort(Operation):
    def __init__(self, axis=-1):
        super().__init__()
        self.axis = axis

    def call(self, x):
        return backend.numpy.sort(x, axis=self.axis)

    def compute_output_spec(self, x):
        return KerasTensor(x.shape, x.dtype)


@keras_core_export(["keras_core.ops.sort", "keras_core.ops.numpy.sort"])
def sort(x, axis=-1):
    if any_symbolic_tensors((x,)):
        return Sort(axis=axis).symbolic_call(x)
    return backend.numpy.sort(x, axis=axis)


class Split(Operation):
    def __init__(self, indices_or_sections, axis=0):
        super().__init__()
        self.indices_or_sections = indices_or_sections
        self.axis = axis

    def call(self, x):
        return backend.numpy.split(x, self.indices_or_sections, axis=self.axis)

    def compute_output_spec(self, x):
        x_shape = list(x.shape)
        x_size_on_axis = x_shape[self.axis]
        if isinstance(self.indices_or_sections, int):
            if x_size_on_axis is None:
                x_shape[self.axis] = None
                return [
                    KerasTensor(x_shape, dtype=x.dtype)
                    for _ in range(self.indices_or_sections)
                ]
            if np.mod(x_size_on_axis, self.indices_or_sections) != 0:
                raise ValueError(
                    "`x` size on given `axis` must be dividible by "
                    "`indices_or_sections` when `indices_or_sections` is an "
                    f"int. But received {x_size_on_axis} and "
                    f"{self.indices_or_sections}."
                )
            size = x_size_on_axis // self.indices_or_sections
            x_shape[self.axis] = size
            return [
                KerasTensor(x_shape, dtype=x.dtype)
                for _ in range(self.indices_or_sections)
            ]

        indices_or_sections = [0] + self.indices_or_sections
        output_size = np.diff(indices_or_sections)
        outputs = []
        for i in range(len(output_size)):
            output_shape = list(x_shape)
            output_shape[self.axis] = int(output_size[i])
            outputs.append(KerasTensor(output_shape, dtype=x.dtype))
        return outputs


@keras_core_export(["keras_core.ops.split", "keras_core.ops.numpy.split"])
def split(x, indices_or_sections, axis=0):
    if any_symbolic_tensors((x,)):
        return Split(indices_or_sections, axis=axis).symbolic_call(x)
    return backend.numpy.split(x, indices_or_sections, axis=axis)


class Stack(Operation):
    def __init__(self, axis=0):
        super().__init__()
        self.axis = axis

    def call(self, xs):
        return backend.numpy.stack(xs, axis=self.axis)

    def compute_output_spec(self, xs):
        first_shape = xs[0].shape
        for x in xs:
            if not shape_equal(x.shape, first_shape, axis=[], allow_none=True):
                raise ValueError(
                    "Every value in `xs` must have the same shape. But found "
                    f"element of shape {x.shape},  which is different from the "
                    f"first element's shape {first_shape}."
                )

        size_on_axis = len(xs)
        output_shape = list(first_shape)
        if self.axis == -1:
            output_shape = output_shape + [size_on_axis]
        elif self.axis >= 0:
            output_shape.insert(self.axis, size_on_axis)
        else:
            output_shape.insert(self.axis + 1, size_on_axis)
        return KerasTensor(output_shape, dtype=x.dtype)


@keras_core_export(["keras_core.ops.stack", "keras_core.ops.numpy.stack"])
def stack(x, axis=0):
    if any_symbolic_tensors((x,)):
        return Stack(axis=axis).symbolic_call(x)
    return backend.numpy.stack(x, axis=axis)


class Std(Operation):
    def __init__(self, axis=None, keepdims=False):
        super().__init__()
        if isinstance(axis, int):
            self.axis = [axis]
        else:
            self.axis = axis
        self.keepdims = keepdims

    def call(self, x):
        return backend.numpy.std(x, axis=self.axis, keepdims=self.keepdims)

    def compute_output_spec(self, x):
        return KerasTensor(
            reduce_shape(x.shape, axis=self.axis, keepdims=self.keepdims),
        )


@keras_core_export(["keras_core.ops.std", "keras_core.ops.numpy.std"])
def std(x, axis=None, keepdims=False):
    if any_symbolic_tensors((x,)):
        return Std(axis=axis, keepdims=keepdims).symbolic_call(x)
    return backend.numpy.std(x, axis=axis, keepdims=keepdims)


class Swapaxes(Operation):
    def __init__(self, axis1, axis2):
        super().__init__()

        self.axis1 = axis1
        self.axis2 = axis2

    def call(self, x):
        return backend.numpy.swapaxes(x, self.axis1, self.axis2)

    def compute_output_spec(self, x):
        x_shape = list(x.shape)
        tmp = x_shape[self.axis1]
        x_shape[self.axis1] = x_shape[self.axis2]
        x_shape[self.axis2] = tmp
        return KerasTensor(x_shape, dtype=x.dtype)


@keras_core_export(["keras_core.ops.swapaxes", "keras_core.ops.numpy.swapaxes"])
def swapaxes(x, axis1, axis2):
    if any_symbolic_tensors((x,)):
        return Swapaxes(axis1, axis2).symbolic_call(x)
    return backend.numpy.swapaxes(x, axis1=axis1, axis2=axis2)


class Take(Operation):
    def __init__(self, axis=None):
        super().__init__()
        self.axis = axis

    def call(self, x, indices):
        return backend.numpy.take(x, indices, axis=self.axis)

    def compute_output_spec(self, x, indices):
        x_shape = list(x.shape)
        if isinstance(indices, KerasTensor):
            indices_shape = list(indices.shape)
        else:
            indices_shape = list(getattr(np.array(indices), "shape", []))
        if self.axis is None:
            return KerasTensor(indices_shape, dtype=x.dtype)

        # make sure axis is non-negative
        axis = len(x_shape) + self.axis if self.axis < 0 else self.axis
        output_shape = x_shape[:axis] + indices_shape + x_shape[axis + 1 :]
        return KerasTensor(output_shape, dtype=x.dtype)


@keras_core_export(["keras_core.ops.take", "keras_core.ops.numpy.take"])
def take(x, indices, axis=None):
    if any_symbolic_tensors((x, indices)):
        return Take(axis=axis).symbolic_call(x, indices)
    return backend.numpy.take(x, indices, axis=axis)


class TakeAlongAxis(Operation):
    def __init__(self, axis=None):
        super().__init__()
        self.axis = axis

    def call(self, x, indices):
        return backend.numpy.take_along_axis(x, indices, axis=self.axis)

    def compute_output_spec(self, x, indices):
        x_shape = list(x.shape)
        indices_shape = list(indices.shape)
        if self.axis is None:
            x_shape = [None] if None in x_shape else [int(np.prod(x_shape))]

        if len(x_shape) != len(indices_shape):
            raise ValueError(
                "`x` and `indices` must have the same number of dimensions, "
                f"but receive shape {x_shape} and {indices_shape}."
            )

        del x_shape[self.axis]
        del indices_shape[self.axis]
        output_shape = broadcast_shapes(x_shape, indices_shape)
        size_on_axis = indices.shape[self.axis]
        if self.axis == -1:
            output_shape = output_shape + [size_on_axis]
        elif self.axis >= 0:
            output_shape.insert(self.axis, size_on_axis)
        else:
            output_shape.insert(self.axis + 1, size_on_axis)

        return KerasTensor(output_shape, dtype=x.dtype)


@keras_core_export(
    [
        "keras_core.ops.take_along_axis",
        "keras_core.ops.numpy.take_along_axis",
    ]
)
def take_along_axis(x, indices, axis=None):
    if any_symbolic_tensors((x, indices)):
        return TakeAlongAxis(axis=axis).symbolic_call(x, indices)
    return backend.numpy.take_along_axis(x, indices, axis=axis)


class Tan(Operation):
    def call(self, x):
        return backend.numpy.tan(x)

    def compute_output_spec(self, x):
        return KerasTensor(x.shape)


@keras_core_export(["keras_core.ops.tan", "keras_core.ops.numpy.tan"])
def tan(x):
    if any_symbolic_tensors((x,)):
        return Tan().symbolic_call(x)
    return backend.numpy.tan(x)


class Tensordot(Operation):
    def __init__(self, axes=2):
        super().__init__()
        self.axes = axes

    def call(self, x1, x2):
        return backend.numpy.tensordot(x1, x2, axes=self.axes)

    def compute_output_spec(self, x1, x2):
        x1_shape = list(getattr(x1, "shape", []))
        x2_shape = list(getattr(x2, "shape", []))
        if not isinstance(self.axes, int):
            x1_select_shape = [x1_shape[ax] for ax in self.axes[0]]
            x2_select_shape = [x2_shape[ax] for ax in self.axes[1]]
            if not shape_equal(
                x1_select_shape, x2_select_shape, allow_none=True
            ):
                raise ValueError(
                    "Shape mismatch on `x1[axes[0]]` and `x2[axes[1]]`, "
                    f"received {x1_select_shape} and {x2_select_shape}."
                )

            for ax in self.axes[0]:
                x1_shape[ax] = -1
            for ax in self.axes[1]:
                x2_shape[ax] = -1

            x1_shape = list(filter((-1).__ne__, x1_shape))
            x2_shape = list(filter((-1).__ne__, x2_shape))

            output_shape = x1_shape + x2_shape
            return KerasTensor(output_shape, dtype=x1.dtype)

        if self.axes <= 0:
            output_shape = x1_shape + x2_shape
        else:
            output_shape = x1_shape[: -self.axes] + x2_shape[self.axes :]

        return KerasTensor(output_shape, dtype=x1.dtype)


@keras_core_export(
    ["keras_core.ops.tensordot", "keras_core.ops.numpy.tensordot"]
)
def tensordot(x1, x2, axes=2):
    if any_symbolic_tensors((x1, x2)):
        return Tensordot(axes=axes).symbolic_call(x1, x2)
    return backend.numpy.tensordot(x1, x2, axes=axes)


class Tile(Operation):
    def __init__(self, repeats):
        super().__init__()
        self.repeats = repeats

    def call(self, x):
        return backend.numpy.tile(x, self.repeats)

    def compute_output_spec(self, x):
        x_shape = list(x.shape)
        repeats = self.repeats
        if len(x_shape) > len(repeats):
            repeats = [1] * (len(x_shape) - len(repeats)) + repeats
        else:
            x_shape = [1] * (len(repeats) - len(x_shape)) + x_shape

        output_shape = []
        for x_size, repeat in zip(x_shape, repeats):
            if x_size is None:
                output_shape.append(None)
            else:
                output_shape.append(x_size * repeat)
        return KerasTensor(output_shape, dtype=x.dtype)


@keras_core_export(["keras_core.ops.tile", "keras_core.ops.numpy.tile"])
def tile(x, repeats):
    if any_symbolic_tensors((x,)):
        return Tile(
            repeats,
        ).symbolic_call(x)
    return backend.numpy.tile(x, repeats)


class Trace(Operation):
    def __init__(self, offset=0, axis1=0, axis2=1):
        super().__init__()
        self.offset = offset
        self.axis1 = axis1
        self.axis2 = axis2

    def call(self, x):
        return backend.numpy.trace(
            x, offset=self.offset, axis1=self.axis1, axis2=self.axis2
        )

    def compute_output_spec(self, x):
        x_shape = list(x.shape)
        x_shape[self.axis1] = -1
        x_shape[self.axis2] = -1
        output_shape = list(filter((-1).__ne__, x_shape))
        return KerasTensor(output_shape, dtype=x.dtype)


@keras_core_export(["keras_core.ops.trace", "keras_core.ops.numpy.trace"])
def trace(x, offset=0, axis1=0, axis2=1):
    if any_symbolic_tensors((x,)):
        return Trace(offset, axis1, axis2).symbolic_call(x)
    return backend.numpy.trace(x, offset=offset, axis1=axis1, axis2=axis2)


class Tri(Operation):
    def call(self, N, M=None, k=0, dtype="float32"):
        return backend.numpy.tri(N, M=M, k=k, dtype=dtype)

    def compute_output_spec(self, N, M=None, k=0, dtype="float32"):
        if M is None:
            M = N
        return KerasTensor((N, M), dtype=dtype)


@keras_core_export(["keras_core.ops.tri", "keras_core.ops.numpy.tri"])
def tri(N, M=None, k=0, dtype="float32"):
    return backend.numpy.tri(N, M=M, k=k, dtype=dtype)


class Tril(Operation):
    def __init__(self, k=0):
        super().__init__()
        self.k = k

    def call(self, x):
        return backend.numpy.tril(x, k=self.k)

    def compute_output_spec(self, x):
        return KerasTensor(x.shape, dtype=x.dtype)


@keras_core_export(["keras_core.ops.tril", "keras_core.ops.numpy.tril"])
def tril(x, k=0):
    if any_symbolic_tensors((x,)):
        return Tril(k=k).symbolic_call(x)
    return backend.numpy.tril(x, k=k)


class Triu(Operation):
    def __init__(self, k=0):
        super().__init__()
        self.k = k

    def call(self, x):
        return backend.numpy.triu(x, k=self.k)

    def compute_output_spec(self, x):
        return KerasTensor(x.shape, dtype=x.dtype)


@keras_core_export(["keras_core.ops.triu", "keras_core.ops.numpy.triu"])
def triu(x, k=0):
    if any_symbolic_tensors((x,)):
        return Triu(k=k).symbolic_call(x)
    return backend.numpy.triu(x, k=k)


class Vdot(Operation):
    def call(self, x1, x2):
        return backend.numpy.vdot(x1, x2)

    def compute_output_spec(self, x1, x2):
        return KerasTensor([], dtype=x1.dtype)


@keras_core_export(["keras_core.ops.vdot", "keras_core.ops.numpy.vdot"])
def vdot(x1, x2):
    if any_symbolic_tensors((x1, x2)):
        return Vdot().symbolic_call(x1, x2)
    return backend.numpy.vdot(x1, x2)


class Vstack(Operation):
    def call(self, xs):
        return backend.numpy.vstack(xs)

    def compute_output_spec(self, xs):
        first_shape = xs[0].shape
        total_size_on_axis = 0
        for x in xs:
            if not shape_equal(x.shape, first_shape, axis=[0], allow_none=True):
                raise ValueError(
                    "Every value in `xs` must have the same shape except on "
                    f"the `axis` dim. But found element of shape {x.shape}, "
                    f"which is different from the first element's "
                    f"shape {first_shape}."
                )
            if total_size_on_axis is None or x.shape[0] is None:
                total_size_on_axis = None
            else:
                total_size_on_axis += x.shape[0]
        output_shape = list(first_shape)
        output_shape[0] = total_size_on_axis
        return KerasTensor(output_shape)


@keras_core_export(["keras_core.ops.vstack", "keras_core.ops.numpy.vstack"])
def vstack(xs):
    if any_symbolic_tensors((xs,)):
        return Vstack().symbolic_call(xs)
    return backend.numpy.vstack(xs)


class Where(Operation):
    def call(self, condition, x1, x2):
        return backend.numpy.where(condition, x1, x2)

    def compute_output_spec(self, condition, x1, x2):
        condition_shape = getattr(condition, "shape", [])
        x1_shape = getattr(x1, "shape", [])
        x2_shape = getattr(x2, "shape", [])
        output_shape = broadcast_shapes(condition_shape, x1_shape)
        output_shape = broadcast_shapes(output_shape, x2_shape)
        return KerasTensor(output_shape, dtype=x1.dtype)


@keras_core_export(["keras_core.ops.where", "keras_core.ops.numpy.where"])
def where(condition, x1, x2):
    if any_symbolic_tensors((condition, x1, x2)):
        return Where().symbolic_call(condition, x1, x2)
    return backend.numpy.where(condition, x1, x2)


class Subtract(Operation):
    def call(self, x1, x2):
        return backend.numpy.subtract(x1, x2)

    def compute_output_spec(self, x1, x2):
        x1_shape = getattr(x1, "shape", [])
        x2_shape = getattr(x2, "shape", [])
        output_shape = broadcast_shapes(x1_shape, x2_shape)
        return KerasTensor(output_shape, dtype=x1.dtype)


@keras_core_export(["keras_core.ops.subtract", "keras_core.ops.numpy.subtract"])
def subtract(x1, x2):
    if any_symbolic_tensors((x1, x2)):
        return Subtract().symbolic_call(x1, x2)
    return backend.numpy.subtract(x1, x2)


class Multiply(Operation):
    def call(self, x1, x2):
        return backend.numpy.multiply(x1, x2)

    def compute_output_spec(self, x1, x2):
        x1_shape = getattr(x1, "shape", [])
        x2_shape = getattr(x2, "shape", [])
        output_shape = broadcast_shapes(x1_shape, x2_shape)
        return KerasTensor(output_shape, dtype=x1.dtype)


@keras_core_export(["keras_core.ops.multiply", "keras_core.ops.numpy.multiply"])
def multiply(x1, x2):
    if any_symbolic_tensors((x1, x2)):
        return Multiply().symbolic_call(x1, x2)
    return backend.numpy.multiply(x1, x2)


class Divide(Operation):
    def call(self, x1, x2):
        return backend.numpy.divide(x1, x2)

    def compute_output_spec(self, x1, x2):
        x1_shape = getattr(x1, "shape", [])
        x2_shape = getattr(x2, "shape", [])
        output_shape = broadcast_shapes(x1_shape, x2_shape)
        return KerasTensor(output_shape, dtype=x1.dtype)


@keras_core_export(["keras_core.ops.divide", "keras_core.ops.numpy.divide"])
def divide(x1, x2):
    if any_symbolic_tensors((x1, x2)):
        return Divide().symbolic_call(x1, x2)
    return backend.numpy.divide(x1, x2)


class TrueDivide(Operation):
    def call(self, x1, x2):
        return backend.numpy.true_divide(x1, x2)

    def compute_output_spec(self, x1, x2):
        x1_shape = getattr(x1, "shape", [])
        x2_shape = getattr(x2, "shape", [])
        output_shape = broadcast_shapes(x1_shape, x2_shape)
        return KerasTensor(output_shape, dtype=x1.dtype)


@keras_core_export(
    [
        "keras_core.ops.true_divide",
        "keras_core.ops.numpy.true_divide",
    ]
)
def true_divide(x1, x2):
    if any_symbolic_tensors((x1, x2)):
        return TrueDivide().symbolic_call(x1, x2)
    return backend.numpy.true_divide(x1, x2)


class Power(Operation):
    def call(self, x1, x2):
        return backend.numpy.power(x1, x2)

    def compute_output_spec(self, x1, x2):
        x1_shape = getattr(x1, "shape", [])
        x2_shape = getattr(x2, "shape", [])
        output_shape = broadcast_shapes(x1_shape, x2_shape)
        return KerasTensor(output_shape, dtype=x1.dtype)


@keras_core_export(["keras_core.ops.power", "keras_core.ops.numpy.power"])
def power(x1, x2):
    if any_symbolic_tensors((x1, x2)):
        return Power().symbolic_call(x1, x2)
    return backend.numpy.power(x1, x2)


class Negative(Operation):
    def call(self, x):
        return backend.numpy.negative(x)

    def compute_output_spec(self, x):
        return KerasTensor(x.shape, dtype=x.dtype)


@keras_core_export(["keras_core.ops.negative", "keras_core.ops.numpy.negative"])
def negative(x):
    if any_symbolic_tensors((x,)):
        return Negative().symbolic_call(x)
    return backend.numpy.negative(x)


class Square(Operation):
    def call(self, x):
        return backend.numpy.square(x)

    def compute_output_spec(self, x):
        return KerasTensor(x.shape, dtype=x.dtype)


@keras_core_export(["keras_core.ops.square", "keras_core.ops.numpy.square"])
def square(x):
    if any_symbolic_tensors((x,)):
        return Square().symbolic_call(x)
    return backend.numpy.square(x)


class Sqrt(Operation):
    def call(self, x):
        x = backend.convert_to_tensor(x)
        return backend.numpy.sqrt(x)

    def compute_output_spec(self, x):
        return KerasTensor(x.shape, dtype=x.dtype)


@keras_core_export(["keras_core.ops.sqrt", "keras_core.ops.numpy.sqrt"])
def sqrt(x):
    if any_symbolic_tensors((x,)):
        return Sqrt().symbolic_call(x)
    x = backend.convert_to_tensor(x)
    return backend.numpy.sqrt(x)


class Squeeze(Operation):
    def __init__(self, axis=None):
        super().__init__()
        self.axis = axis

    def call(self, x):
        return backend.numpy.squeeze(x, axis=self.axis)

    def compute_output_spec(self, x, axis=None):
        input_shape = list(x.shape)
        if axis is None:
            output_shape = list(filter((1).__ne__, input_shape))
            return KerasTensor(output_shape)
        else:
            if input_shape[axis] != 1:
                raise ValueError(
                    f"Cannot squeeze axis {axis}, because the dimension is not "
                    "1."
                )
            del input_shape[axis]
            return KerasTensor(input_shape, dtype=x.dtype)


@keras_core_export(["keras_core.ops.squeeze", "keras_core.ops.numpy.squeeze"])
def squeeze(x, axis=None):
    if any_symbolic_tensors((x,)):
        return Squeeze().symbolic_call(x, axis=axis)
    return backend.numpy.squeeze(x, axis=axis)


class Transpose(Operation):
    def __init__(self, axes=None):
        super().__init__()
        self.axes = axes

    def call(self, x):
        return backend.numpy.transpose(x, axes=self.axes)

    def compute_output_spec(self, x):
        x_shape = x.shape
        if self.axes is None:
            return KerasTensor(x_shape[::-1])

        if len(self.axes) != len(x_shape):
            raise ValueError(
                "axis must be a list of the same length as the input shape, "
                f"expected {len(x_shape)}, but received {len(self.axes)}."
            )
        output_shape = []
        for ax in self.axes:
            output_shape.append(x_shape[ax])
        return KerasTensor(output_shape, dtype=x.dtype)


@keras_core_export(
    ["keras_core.ops.transpose", "keras_core.ops.numpy.transpose"]
)
def transpose(x, axes=None):
    if any_symbolic_tensors((x,)):
        return Transpose(axes=axes).symbolic_call(x)
    return backend.numpy.transpose(x, axes=axes)


class Mean(Operation):
    def __init__(self, axis=None, keepdims=False):
        super().__init__()
        if isinstance(axis, int):
            axis = [axis]
        self.axis = axis
        self.keepdims = keepdims

    def call(self, x):
        return backend.numpy.mean(x, axis=self.axis, keepdims=self.keepdims)

    def compute_output_spec(self, x):
        return KerasTensor(
            reduce_shape(x.shape, axis=self.axis, keepdims=self.keepdims),
            dtype=x.dtype,
        )


@keras_core_export(["keras_core.ops.mean", "keras_core.ops.numpy.mean"])
def mean(x, axis=None, keepdims=False):
    if any_symbolic_tensors((x,)):
        return Mean(axis=axis, keepdims=keepdims).symbolic_call(x)
    return backend.numpy.mean(x, axis=axis, keepdims=keepdims)


class Var(Operation):
    def __init__(self, axis=None, keepdims=False):
        super().__init__()
        if isinstance(axis, int):
            axis = [axis]
        self.axis = axis
        self.keepdims = keepdims

    def call(self, x):
        return backend.numpy.var(x, axis=self.axis, keepdims=self.keepdims)

    def compute_output_spec(self, x):
        return KerasTensor(
            reduce_shape(x.shape, axis=self.axis, keepdims=self.keepdims),
            dtype=x.dtype,
        )


@keras_core_export(["keras_core.ops.var", "keras_core.ops.numpy.var"])
def var(x, axis=None, keepdims=False):
    if any_symbolic_tensors((x,)):
        return Var(axis=axis, keepdims=keepdims).symbolic_call(x)
    return backend.numpy.var(x, axis=axis, keepdims=keepdims)


class Sum(Operation):
    def __init__(self, axis=None, keepdims=False):
        super().__init__()
        if isinstance(axis, int):
            axis = [axis]
        self.axis = axis
        self.keepdims = keepdims

    def call(self, x):
        return backend.numpy.sum(x, axis=self.axis, keepdims=self.keepdims)

    def compute_output_spec(self, x):
        return KerasTensor(
            reduce_shape(x.shape, axis=self.axis, keepdims=self.keepdims),
            dtype=x.dtype,
        )


@keras_core_export(["keras_core.ops.sum", "keras_core.ops.numpy.sum"])
def sum(x, axis=None, keepdims=False):
    if any_symbolic_tensors((x,)):
        return Sum(axis=axis, keepdims=keepdims).symbolic_call(x)
    return backend.numpy.sum(x, axis=axis, keepdims=keepdims)


class Zeros(Operation):
    def call(self, shape, dtype="float32"):
        return backend.numpy.zeros(shape, dtype=dtype)

    def compute_output_spec(self, shape, dtype="float32"):
        return KerasTensor(shape, dtype=dtype)


@keras_core_export(["keras_core.ops.zeros", "keras_core.ops.numpy.zeros"])
def zeros(shape, dtype="float32"):
    return backend.numpy.zeros(shape, dtype=dtype)


class Ones(Operation):
    def call(self, shape, dtype="float32"):
        return backend.numpy.ones(shape, dtype=dtype)

    def compute_output_spec(self, shape, dtype="float32"):
        return KerasTensor(shape, dtype=dtype)


@keras_core_export(["keras_core.ops.ones", "keras_core.ops.numpy.ones"])
def ones(shape, dtype="float32"):
    return backend.numpy.ones(shape, dtype=dtype)


class Eye(Operation):
    def call(self, N, M=None, k=0, dtype="float32"):
        return backend.numpy.eye(N, M=M, k=k, dtype=dtype)

    def compute_output_spec(self, N, M=None, k=0, dtype="float32"):
        if M is None:
            M = N
        return KerasTensor((N, M), dtype=dtype)


@keras_core_export(["keras_core.ops.eye", "keras_core.ops.numpy.eye"])
def eye(N, M=None, k=0, dtype="float32"):
    return backend.numpy.eye(N, M=M, k=k, dtype=dtype)


class FloorDivide(Operation):
    def call(self, x1, x2):
        return backend.numpy.floor_divide(x1, x2)

    def compute_output_spec(self, x1, x2):
        x1_shape = getattr(x1, "shape", [])
        x2_shape = getattr(x2, "shape", [])
        output_shape = broadcast_shapes(x1_shape, x2_shape)
        return KerasTensor(output_shape, dtype=x1.dtype)


@keras_core_export(
    ["keras_core.ops.floor_divide", "keras_core.ops.numpy.floor_divide"]
)
def floor_divide(x1, x2):
    if any_symbolic_tensors((x1, x2)):
        return FloorDivide().symbolic_call(x1, x2)
    return backend.numpy.floor_divide(x1, x2)


class LogicalXor(Operation):
    def call(self, x1, x2):
        return backend.numpy.logical_xor(x1, x2)

    def compute_output_spec(self, x1, x2):
        x1_shape = getattr(x1, "shape", [])
        x2_shape = getattr(x2, "shape", [])
        output_shape = broadcast_shapes(x1_shape, x2_shape)
        return KerasTensor(output_shape, dtype=x1.dtype)


@keras_core_export(
    ["keras_core.ops.logical_xor", "keras_core.ops.numpy.logical_xor"]
)
def logical_xor(x1, x2):
    if any_symbolic_tensors((x1, x2)):
        return LogicalXor().symbolic_call(x1, x2)
    return backend.numpy.logical_xor(x1, x2)<|MERGE_RESOLUTION|>--- conflicted
+++ resolved
@@ -458,40 +458,6 @@
 
 @keras_core_export(["keras_core.ops.amax", "keras_core.ops.numpy.amax"])
 def amax(x, axis=None, keepdims=False):
-<<<<<<< HEAD
-    """Return the maximum of an array or maximum value along an axis.
-    
-    Args:
-        x: Input tensor.
-        axis: None or int or tuple of ints, optional 
-              Axis along which the maximum value of a array is found.
-              By default (`axis=None`) find the maximum value in all the 
-              dimensions of the input array.`axis` may be negative, in which 
-              case it counts for the last to the first axis.     
-        keep_dims: If `True`, axes which are reduced are left in the result as
-              dimensions with size one. With this option, the result will
-              broadcast correctly against the input array. Default is `False`.
-
-    Returns:
-        An array with the maximum value. If `axis` is None, the result is a scalar
-        value representing the maximum element in the entire array. If `axis` is
-        given, the result is an array with the maximum values along the specified
-        axis.
-
-    Examples:
-        >>> x = keras_core.ops.convert_to_tensor([[1, 3, 5],[2, 3, 6]])
-        >>> keras_core.ops.amax(x)
-        array(6, dtype=int32)
-
-        >>> x = keras_core.ops.convert_to_tensor([[1,6,8],[1,5,2]])
-        >>> keras_core.ops.amax(x, axis=0)
-        array([1,6,8], dtype=int32)
-
-        >>> x = keras_core.ops.convert_to_tensor([[1,6,8],[1,5,2]])
-        >>> keras_core.ops.amax(x, axis=1, keepdims=True)
-        array([[8],
-              [5]], dtype=int32)
-=======
     """Returns the maximum of an array or maximum value along an axis.
 
     Args:
@@ -522,7 +488,6 @@
     >>> x = keras_core.ops.convert_to_tensor([[1, 6, 8], [1, 5, 2]])
     >>> keras_core.ops.amax(x, axis=1, keepdims=True)
     array([[8], [5]], dtype=int32)
->>>>>>> b6bc1cd7
     """
     if any_symbolic_tensors((x,)):
         return Amax(axis=axis, keepdims=keepdims).symbolic_call(x)
