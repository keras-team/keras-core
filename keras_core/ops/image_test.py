import numpy as np
import pytest
import tensorflow as tf
from absl.testing import parameterized

from keras_core import backend
from keras_core import testing
from keras_core.backend.common.keras_tensor import KerasTensor
from keras_core.ops import image as kimage


class ImageOpsDynamicShapeTest(testing.TestCase):
    def test_resize(self):
        x = KerasTensor([None, 20, 20, 3])
        out = kimage.resize(x, size=(15, 15))
        self.assertEqual(out.shape, (None, 15, 15, 3))

        x = KerasTensor([None, None, 3])
        out = kimage.resize(x, size=(15, 15))
        self.assertEqual(out.shape, (15, 15, 3))

    def test_affine_transform(self):
        x = KerasTensor([None, 20, 20, 3])
        transform = KerasTensor([None, 8])
        out = kimage.affine_transform(x, transform)
        self.assertEqual(out.shape, (None, 20, 20, 3))

    def test_extract_patches(self):
        x = KerasTensor([None, 20, 20, 3])
        p_h, p_w = 5, 5
        out = kimage.extract_patches(x, (p_h, p_w))
        self.assertEqual(out.shape, (None, 4, 4, 75))


class ImageOpsStaticShapeTest(testing.TestCase):
    def test_resize(self):
        x = KerasTensor([20, 20, 3])
        out = kimage.resize(x, size=(15, 15))
        self.assertEqual(out.shape, (15, 15, 3))

    def test_affine_transform(self):
        x = KerasTensor([20, 20, 3])
        transform = KerasTensor([8])
        out = kimage.affine_transform(x, transform)
        self.assertEqual(out.shape, (20, 20, 3))

    def test_extract_patches(self):
        x = KerasTensor([20, 20, 3])
        p_h, p_w = 5, 5
        out = kimage.extract_patches(x, (p_h, p_w))
        self.assertEqual(out.shape, (4, 4, 75))


class ImageOpsCorrectnessTest(testing.TestCase, parameterized.TestCase):
    @parameterized.parameters(
        [
            ("bilinear", True, "channels_last"),
            ("nearest", True, "channels_last"),
            ("lanczos3", True, "channels_last"),
            ("lanczos5", True, "channels_last"),
            ("bicubic", True, "channels_last"),
            ("bilinear", False, "channels_last"),
            ("nearest", False, "channels_last"),
            ("lanczos3", False, "channels_last"),
            ("lanczos5", False, "channels_last"),
            ("bicubic", False, "channels_last"),
            ("bilinear", True, "channels_first"),
        ]
    )
    def test_resize(self, interpolation, antialias, data_format):
        if backend.backend() == "torch":
            if "lanczos" in interpolation:
                self.skipTest(
                    "Resizing with Lanczos interpolation is "
                    "not supported by the PyTorch backend. "
                    f"Received: interpolation={interpolation}."
                )
            if interpolation == "bicubic" and antialias is False:
                self.skipTest(
                    "Resizing with Bicubic interpolation in "
                    "PyTorch backend produces noise. Please "
                    "turn on anti-aliasing. "
                    f"Received: interpolation={interpolation}, "
                    f"antialias={antialias}."
                )
        # Unbatched case
        if data_format == "channels_first":
            x = np.random.random((3, 50, 50)) * 255
        else:
            x = np.random.random((50, 50, 3)) * 255
        out = kimage.resize(
            x,
            size=(25, 25),
            interpolation=interpolation,
            antialias=antialias,
            data_format=data_format,
        )
        if data_format == "channels_first":
            x = np.transpose(x, (1, 2, 0))
        ref_out = tf.image.resize(
            x, size=(25, 25), method=interpolation, antialias=antialias
        )
        if data_format == "channels_first":
            ref_out = np.transpose(ref_out, (2, 0, 1))
        self.assertEqual(tuple(out.shape), tuple(ref_out.shape))
        self.assertAllClose(ref_out, out, atol=0.3)

        # Batched case
        if data_format == "channels_first":
            x = np.random.random((2, 3, 50, 50)) * 255
        else:
            x = np.random.random((2, 50, 50, 3)) * 255
        out = kimage.resize(
            x,
            size=(25, 25),
            interpolation=interpolation,
            antialias=antialias,
            data_format=data_format,
        )
        if data_format == "channels_first":
            x = np.transpose(x, (0, 2, 3, 1))
        ref_out = tf.image.resize(
            x, size=(25, 25), method=interpolation, antialias=antialias
        )
        if data_format == "channels_first":
            ref_out = np.transpose(ref_out, (0, 3, 1, 2))
        self.assertEqual(tuple(out.shape), tuple(ref_out.shape))
        self.assertAllClose(ref_out, out, atol=0.3)

    @parameterized.parameters(
        [
            ("bilinear", "constant", "channels_last"),
            ("nearest", "constant", "channels_last"),
            ("bilinear", "nearest", "channels_last"),
            ("nearest", "nearest", "channels_last"),
            ("bilinear", "wrap", "channels_last"),
            ("nearest", "wrap", "channels_last"),
            ("bilinear", "reflect", "channels_last"),
            ("nearest", "reflect", "channels_last"),
            ("bilinear", "constant", "channels_first"),
        ]
    )
    def test_affine_transform(self, interpolation, fill_mode, data_format):
        if fill_mode == "wrap" and backend.backend() == "torch":
            self.skipTest(
                "Applying affine transform with fill_mode=wrap is not support"
                " in torch backend"
            )
        if fill_mode == "reflect" and backend.backend() == "torch":
            self.skipTest(
                "The numerical results of applying affine transform with "
                "fill_mode=reflect in torch is inconsistent with "
                "tensorflow backend"
            )
        if interpolation == "bilinear" and backend.backend() == "torch":
            self.skipTest(
                "The numerical results of applying affine transform with "
                "interpolation=bilinear in torch is inconsistent with "
                "tensorflow backend"
            )
        if fill_mode == "wrap" and backend.backend() in ("jax", "numpy"):
            self.skipTest(
                "The numerical results of applying affine transform with "
                "fill_mode=wrap in tensorflow is inconsistent with jax and "
                "numpy backends"
            )

        # Unbatched case
        if data_format == "channels_first":
            x = np.random.random((3, 50, 50)) * 255
        else:
            x = np.random.random((50, 50, 3)) * 255
        transform = np.random.random(size=(6))
        transform = np.pad(transform, (0, 2))  # makes c0, c1 always 0
        out = kimage.affine_transform(
            x,
            transform,
            interpolation=interpolation,
            fill_mode=fill_mode,
            data_format=data_format,
        )
        if data_format == "channels_first":
            x = np.transpose(x, (1, 2, 0))
        ref_out = tf.raw_ops.ImageProjectiveTransformV3(
            images=tf.expand_dims(x, axis=0),
            transforms=tf.cast(tf.expand_dims(transform, axis=0), tf.float32),
            output_shape=tf.shape(x)[:-1],
            fill_value=0,
            interpolation=interpolation.upper(),
            fill_mode=fill_mode.upper(),
        )
        ref_out = ref_out[0]
        if data_format == "channels_first":
            ref_out = np.transpose(ref_out, (2, 0, 1))
        self.assertEqual(tuple(out.shape), tuple(ref_out.shape))
        self.assertAllClose(ref_out, out, atol=0.3)

        # Batched case
        if data_format == "channels_first":
            x = np.random.random((2, 3, 50, 50)) * 255
        else:
            x = np.random.random((2, 50, 50, 3)) * 255
        transform = np.random.random(size=(2, 6))
        transform = np.pad(transform, [(0, 0), (0, 2)])  # makes c0, c1 always 0
        out = kimage.affine_transform(
            x,
            transform,
            interpolation=interpolation,
            fill_mode=fill_mode,
            data_format=data_format,
        )
        if data_format == "channels_first":
            x = np.transpose(x, (0, 2, 3, 1))
        ref_out = tf.raw_ops.ImageProjectiveTransformV3(
            images=x,
            transforms=tf.cast(transform, tf.float32),
            output_shape=tf.shape(x)[1:-1],
            fill_value=0,
            interpolation=interpolation.upper(),
            fill_mode=fill_mode.upper(),
        )
        if data_format == "channels_first":
            ref_out = np.transpose(ref_out, (0, 3, 1, 2))
        self.assertEqual(tuple(out.shape), tuple(ref_out.shape))
<<<<<<< HEAD
        self.assertAllClose(ref_out, out, atol=0.3)
=======
        if backend.backend() == "torch":
            # TODO: cannot pass with torch backend
            with self.assertRaises(AssertionError):
                self.assertAllClose(ref_out, out, atol=0.3)
        else:
            self.assertAllClose(ref_out, out, atol=0.3)

    @parameterized.parameters(
        [
            ((5, 5), None, 1, "valid", "channels_last"),
            ((3, 3), (2, 2), 1, "valid", "channels_last"),
            ((5, 5), None, 1, "valid", "channels_first"),
            ((3, 3), (2, 2), 1, "valid", "channels_first"),
            ((5, 5), None, 1, "same", "channels_last"),
            ((3, 3), (2, 2), 1, "same", "channels_last"),
            ((5, 5), None, 1, "same", "channels_first"),
            ((3, 3), (2, 2), 1, "same", "channels_first"),
            ((5, 5), (1, 1), 3, "same", "channels_first"),
            ((5, 5), (2, 2), 3, "same", "channels_first"),
            ((5, 5), (2, 2), 3, "same", "channels_last"),
        ]
    )
    def test_extract_patches(
        self, size, strides, dilation_rate, padding, data_format
    ):
        if (
            data_format == "channels_first"
            and backend.backend() == "tensorflow"
        ):
            pytest.skip("channels_first unsupported on CPU with TF")

        if (
            isinstance(strides, tuple)
            and backend.backend() == "tensorflow"
            and dilation_rate > 1
        ):
            pytest.skip(
                "dilation_rate>1 with strides>1 than not supported with TF"
            )
        if data_format == "channels_first":
            image = np.random.uniform(size=(1, 3, 20, 20))
        else:
            image = np.random.uniform(size=(1, 20, 20, 3))
        patch_h, patch_w = size[0], size[1]
        if strides is None:
            strides_h, strides_w = patch_h, patch_w
        else:
            strides_h, strides_w = strides[0], strides[1]

        patches_out = kimage.extract_patches(
            backend.convert_to_tensor(image, dtype="float32"),
            size=size,
            strides=strides,
            dilation_rate=dilation_rate,
            padding=padding,
            data_format=data_format,
        )
        if data_format == "channels_first":
            patches_out = backend.numpy.transpose(
                patches_out, axes=[0, 2, 3, 1]
            )
        if data_format == "channels_first":
            image = np.transpose(image, [0, 2, 3, 1])
        patches_ref = tf.image.extract_patches(
            image,
            sizes=(1, patch_h, patch_w, 1),
            strides=(1, strides_h, strides_w, 1),
            rates=(1, dilation_rate, dilation_rate, 1),
            padding=padding.upper(),
        )
        self.assertEqual(tuple(patches_out.shape), tuple(patches_ref.shape))
        self.assertAllClose(
            patches_ref.numpy(), backend.convert_to_numpy(patches_out), atol=0.3
        )
>>>>>>> f77c85d7
<|MERGE_RESOLUTION|>--- conflicted
+++ resolved
@@ -222,9 +222,6 @@
         if data_format == "channels_first":
             ref_out = np.transpose(ref_out, (0, 3, 1, 2))
         self.assertEqual(tuple(out.shape), tuple(ref_out.shape))
-<<<<<<< HEAD
-        self.assertAllClose(ref_out, out, atol=0.3)
-=======
         if backend.backend() == "torch":
             # TODO: cannot pass with torch backend
             with self.assertRaises(AssertionError):
@@ -298,5 +295,4 @@
         self.assertEqual(tuple(patches_out.shape), tuple(patches_ref.shape))
         self.assertAllClose(
             patches_ref.numpy(), backend.convert_to_numpy(patches_out), atol=0.3
-        )
->>>>>>> f77c85d7
+        )