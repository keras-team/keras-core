import jax
from jax import nn as jnn
from jax import numpy as jnp


def relu(x):
    return jnn.relu(x)


def relu6(x):
    return jnn.relu6(x)


def sigmoid(x):
    return jnn.sigmoid(x)


def softplus(x):
    return jnn.softplus(x)


def softsign(x):
    return jnn.soft_sign(x)


def silu(x):
    return jnn.silu(x)


def swish(x):
    return jnn.swish(x)


def log_sigmoid(x):
    return jnn.log_sigmoid(x)


def leaky_relu(x, negative_slope=0.2):
    return jnn.leaky_relu(x, negative_slope=negative_slope)


def hard_sigmoid(x):
    return jnn.hard_sigmoid(x)


def elu(x):
    return jnn.elu(x)


def selu(x):
    return jnn.selu(x)


def gelu(x, approximate=True):
    return jnn.gelu(x, approximate)


def softmax(x):
    return jnn.softmax(x)


def log_softmax(x, axis=-1):
    return jnn.log_softmax(x, axis=axis)


<<<<<<< HEAD
def one_hot(x, num_classes, axis=-1):
    return jnn.one_hot(x, num_classes, axis=axis)
=======
def max_pool(inputs, pool_size, strides, padding):
    # TODO: Implement `max_pool` with JAX ops.
    raise NotImplementedError


def average_pool(inputs, pool_size, strides, padding):
    # TODO: Implement `average_pool` with JAX ops.
    raise NotImplementedError


def conv(inputs, kernel, strides, padding, dilation_rate=None):
    # TODO: Add missing args.
    return jax.lax.conv_general_dilated(
        inputs, kernel, strides, padding, rhs_dilation=dilation_rate
    )


def depthwise_conv(inputs, filter, strides, padding):
    # TODO: Implement `depthwise_conv` with `conv_general_dilated`.
    raise NotImplementedError


def separable_conv(
    inputs, depthwise_kernel, pointwise_kernel, strides, padding
):
    # TODO: Implement `separable_conv` with `conv_general_dilated`.
    raise NotImplementedError


def conv_transpose(
    inputs,
    kernel,
    strides,
    output_padding,
    padding="valid",
    data_format="channels_last",
    dilation_rate=1,
):
    # TODO: Implement `conv_transpose`.
    raise NotImplementedError
>>>>>>> 27f4e698
<|MERGE_RESOLUTION|>--- conflicted
+++ resolved
@@ -63,10 +63,6 @@
     return jnn.log_softmax(x, axis=axis)
 
 
-<<<<<<< HEAD
-def one_hot(x, num_classes, axis=-1):
-    return jnn.one_hot(x, num_classes, axis=axis)
-=======
 def max_pool(inputs, pool_size, strides, padding):
     # TODO: Implement `max_pool` with JAX ops.
     raise NotImplementedError
@@ -107,4 +103,7 @@
 ):
     # TODO: Implement `conv_transpose`.
     raise NotImplementedError
->>>>>>> 27f4e698
+
+
+def one_hot(x, num_classes, axis=-1):
+    return jnn.one_hot(x, num_classes, axis=axis)