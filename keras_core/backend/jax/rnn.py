--- conflicted
+++ resolved
@@ -183,18 +183,6 @@
 
             scan_xs = inputs
 
-<<<<<<< HEAD
-        # We must use a stateless scope because `scan` will involve
-        # JAX tracing -- any variable update at this stage would
-        # be a leak.
-        if stateless_scope.in_stateless_scope():
-            # Leverage the parent scope.
-            scope = contextlib.nullcontext()
-        else:
-            scope = stateless_scope.StatelessScope()
-
-        with scope:
-=======
         if stateless_scope.in_stateless_scope():
             # Reuse the existing parent stateless scope.
             scope = contextlib.nullcontext()
@@ -204,7 +192,6 @@
             # We must use a stateless scope because `scan` will involve
             # JAX tracing -- any variable update at this stage would
             # be a leak.
->>>>>>> 93c5981e
             new_states, outputs = lax.scan(
                 f=_step,
                 init=initial_states,
