--- conflicted
+++ resolved
@@ -78,7 +78,6 @@
     return resized
 
 
-<<<<<<< HEAD
 def decode_image(img, channels, expand_animations=False):
     from torchvision.io import decode_image
     if channels != None:
@@ -92,7 +91,8 @@
 def read_file(path):
     from torchvision.io import read_file
     return read_file(path)
-=======
+
+  
 AFFINE_TRANSFORM_INTERPOLATIONS = (
     "nearest",
     "bilinear",
@@ -240,5 +240,4 @@
         affined = affined.permute((0, 2, 3, 1))
     if need_squeeze:
         affined = affined.squeeze(dim=0)
-    return affined
->>>>>>> 8e9827e1
+    return affined