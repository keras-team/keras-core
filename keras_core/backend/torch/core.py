import contextlib

import numpy as np
import torch
from tensorflow import nest

from keras_core.backend.common import KerasVariable
from keras_core.backend.common import global_state
from keras_core.backend.common import standardize_dtype
from keras_core.backend.common.keras_tensor import KerasTensor
from keras_core.backend.common.stateless_scope import StatelessScope

DYNAMIC_SHAPES_OK = True


TORCH_DTYPES = {
    "float16": torch.float16,
    "float32": torch.float32,
    "float64": torch.float64,
    "uint8": torch.uint8,
    "uint16": torch.int32,  # TODO: Torch doesn't have `uint16` dtype.
    "uint32": torch.int64,  # TODO: Torch doesn't have `uint32` dtype.
    "int8": torch.int8,
    "int16": torch.int16,
    "int32": torch.int32,
    "int64": torch.int64,
    "bfloat16": torch.bfloat16,
    "bool": torch.bool,
}


@contextlib.contextmanager
def device_scope(device):
    previous_device = global_state.get_global_attribute("torch_device", None)
    global_state.set_global_attribute("torch_device", device)
    try:
        yield
    finally:
        global_state.set_global_attribute("torch_device", previous_device)


def get_device():
    device = global_state.get_global_attribute("torch_device", None)
    if device is None:
        device = "cuda" if torch.cuda.is_available() else "cpu"
    return device


def to_torch_dtype(dtype):
    if isinstance(dtype, torch.dtype):
        return dtype
    dtype = standardize_dtype(dtype)
    dtype = TORCH_DTYPES.get(dtype, None)
    if dtype is None:
        raise ValueError(f"Unsupported dtype for PyTorch: {dtype}")
    return dtype


class Variable(KerasVariable):
    def _initialize(self, value):
        self._value = torch.nn.Parameter(
            convert_to_tensor(value, dtype=self._dtype),
            requires_grad=self.trainable,
        ).to(get_device())

    def _direct_assign(self, value):
        with torch.no_grad():
            self.value.copy_(value)

    def _convert_to_tensor(self, value, dtype=None):
        return convert_to_tensor(value, dtype=dtype)

    # Overload native accessor.
    @classmethod
    def __torch_function__(cls, func, types, args=(), kwargs=None):
        args = [
            arg.value if isinstance(arg, KerasVariable) else arg for arg in args
        ]
        if kwargs is None:
            kwargs = {}
        kwargs = {
            key: value.value if isinstance(value, KerasVariable) else value
            for key, value in kwargs.items()
        }
        return func(*args, **kwargs)

    def __array__(self, dtype=None):
<<<<<<< HEAD
        value = convert_to_numpy(self.value)
        if dtype:
            return value.astype(dtype)
        return value
=======
        return _prepare_for_numpy(self.value).__array__(dtype)
>>>>>>> b8944e9d


def convert_to_tensor(x, dtype=None, device=None):
    dtype = to_torch_dtype(dtype or getattr(x, "dtype", None))
    device = device or get_device()
    if isinstance(x, int):
        dtype = torch.int32
    if isinstance(x, float):
        dtype = torch.float32
    if isinstance(x, Variable):
        x = x.value
        return x
    if is_tensor(x):
        if dtype and dtype != x.dtype:
            x = x.to(dtype)
        return x.to(device)

    # Convert to np in case of any array-like that is not list or tuple.
    if not isinstance(x, (list, tuple)):
        x = np.array(x)
    elif len(x) > 0 and isinstance(x[0], torch.Tensor):
        # Handle list or tuple of torch tensors
        return torch.stack(x)
    if isinstance(x, np.ndarray) and x.dtype == np.uint32:
        # Torch backend does not support uint32.
        x = x.astype(np.int64)
<<<<<<< HEAD
    return torch.as_tensor(x, dtype=dtype, device=device)
=======
    return torch.as_tensor(x, dtype=dtype, device=get_device())


def _prepare_for_numpy(x):
    if is_tensor(x):
        if x.requires_grad:
            x = x.detach()
        # Tensor has to be moved to CPU before converting to numpy.
        if x.is_cuda:
            x = x.cpu()
    return x
>>>>>>> b8944e9d


def convert_to_numpy(x):
    def transform(x):
        if is_tensor(x):
            if x.requires_grad:
                x = x.detach()
            # Tensor has to be moved to CPU before converting to numpy.
            if x.is_cuda:
                x = x.cpu()
        return np.array(x)

    if isinstance(x, (list, tuple)):
        return np.array([transform(e) for e in x])
    return transform(x)


def is_tensor(x):
    return torch.is_tensor(x)


def shape(x):
    return x.shape


def cast(x, dtype):
    dtype = to_torch_dtype(dtype)
    if isinstance(x, KerasVariable):
        x = x.value
    if is_tensor(x):
        return x.to(dtype)
    return convert_to_tensor(x, dtype)


def name_scope(name):
    return contextlib.nullcontext()


# Shape / dtype inference util
def compute_output_spec(fn, *args, **kwargs):
    with StatelessScope():

        def has_none_shape(x):
            if isinstance(x, KerasTensor):
                return None in x.shape
            return False

        none_in_shape = any(map(has_none_shape, nest.flatten((args, kwargs))))

        def convert_keras_tensor_to_torch(x, fill_value=None):
            if isinstance(x, KerasTensor):
                shape = list(x.shape)
                if fill_value:
                    for i, e in enumerate(shape):
                        if e is None:
                            shape[i] = fill_value
                return torch.empty(
                    size=shape,
                    dtype=TORCH_DTYPES[x.dtype],
                    device=get_device(),
                )
            return x

        args_1, kwargs_1 = nest.map_structure(
            lambda x: convert_keras_tensor_to_torch(x, fill_value=83),
            (args, kwargs),
        )
        outputs_1 = fn(*args_1, **kwargs_1)

        outputs = outputs_1

        if none_in_shape:
            args_2, kwargs_2 = nest.map_structure(
                lambda x: convert_keras_tensor_to_torch(x, fill_value=89),
                (args, kwargs),
            )
            outputs_2 = fn(*args_2, **kwargs_2)

            flat_out_1 = nest.flatten(outputs_1)
            flat_out_2 = nest.flatten(outputs_2)

            flat_out = []
            for x1, x2 in zip(flat_out_1, flat_out_2):
                shape = list(x1.shape)
                for i, e in enumerate(x2.shape):
                    if e != shape[i]:
                        shape[i] = None
                flat_out.append(KerasTensor(shape, standardize_dtype(x1.dtype)))
            outputs = nest.pack_sequence_as(outputs_1, flat_out)

        def convert_torch_to_keras_tensor(x):
            if is_tensor(x):
                return KerasTensor(x.shape, standardize_dtype(x.dtype))
            return x

        output_spec = nest.map_structure(convert_torch_to_keras_tensor, outputs)
    return output_spec


def cond(pred, true_fn, false_fn):
    if pred:
        return true_fn()
    return false_fn()


def vectorized_map(function, elements):
    return torch.vmap(function)(elements)


def scatter(indices, values, shape):
    indices = convert_to_tensor(indices)
    values = convert_to_tensor(values)
    zeros = torch.zeros(shape, dtype=values.dtype).to(get_device())

    index_length = indices.shape[-1]
    value_shape = shape[index_length:]
    indices = torch.reshape(indices, [-1, index_length])
    values = torch.reshape(values, [-1] + list(value_shape))

    for i in range(indices.shape[0]):
        index = indices[i]
        zeros[tuple(index)] += values[i]
    return zeros


def scatter_update(inputs, indices, updates):
    inputs = convert_to_tensor(inputs)
    indices = convert_to_tensor(indices, dtype="int64")
    updates = convert_to_tensor(updates)
    indices = torch.transpose(indices, 0, 1)

    inputs[tuple(indices)] = updates
    return inputs


def slice(inputs, start_indices, shape):
    shape_dtype = to_torch_dtype("int64")
    inputs = convert_to_tensor(inputs)
    start_indices = convert_to_tensor(start_indices).to(shape_dtype)
    shape = convert_to_tensor(shape).to(shape_dtype)

    python_slice = __builtins__["slice"]
    slices = [
        python_slice(start_index, start_index + length)
        for start_index, length in zip(start_indices, shape)
    ]
    return inputs[slices]


def slice_update(inputs, start_indices, updates):
    shape_dtype = to_torch_dtype("int64")
    inputs = convert_to_tensor(inputs)
    start_indices = convert_to_tensor(start_indices).to(shape_dtype)
    updates = convert_to_tensor(updates)

    python_slice = __builtins__["slice"]
    slices = [
        python_slice(start_index, start_index + update_length)
        for start_index, update_length in zip(start_indices, updates.shape)
    ]
    inputs[slices] = updates
    return inputs


def while_loop(
    cond,
    body,
    loop_vars,
    maximum_iterations=None,
):
    current_iter = 0
    iteration_check = (
        lambda iter: maximum_iterations is None or iter < maximum_iterations
    )
    loop_vars = tuple([convert_to_tensor(v) for v in loop_vars])
    while cond(*loop_vars) and iteration_check(current_iter):
        loop_vars = body(*loop_vars)
        if not isinstance(loop_vars, (list, tuple)):
            loop_vars = (loop_vars,)
        loop_vars = tuple(loop_vars)
        current_iter += 1
    return loop_vars


def stop_gradient(variable):
    return variable.requires_grad_(False)<|MERGE_RESOLUTION|>--- conflicted
+++ resolved
@@ -85,14 +85,10 @@
         return func(*args, **kwargs)
 
     def __array__(self, dtype=None):
-<<<<<<< HEAD
         value = convert_to_numpy(self.value)
         if dtype:
             return value.astype(dtype)
         return value
-=======
-        return _prepare_for_numpy(self.value).__array__(dtype)
->>>>>>> b8944e9d
 
 
 def convert_to_tensor(x, dtype=None, device=None):
@@ -119,21 +115,7 @@
     if isinstance(x, np.ndarray) and x.dtype == np.uint32:
         # Torch backend does not support uint32.
         x = x.astype(np.int64)
-<<<<<<< HEAD
     return torch.as_tensor(x, dtype=dtype, device=device)
-=======
-    return torch.as_tensor(x, dtype=dtype, device=get_device())
-
-
-def _prepare_for_numpy(x):
-    if is_tensor(x):
-        if x.requires_grad:
-            x = x.detach()
-        # Tensor has to be moved to CPU before converting to numpy.
-        if x.is_cuda:
-            x = x.cpu()
-    return x
->>>>>>> b8944e9d
 
 
 def convert_to_numpy(x):
