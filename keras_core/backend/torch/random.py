import torch
import torch.nn.functional as tnn

from keras_core.backend.config import floatx
from keras_core.backend.torch.core import get_device
from keras_core.backend.torch.core import to_torch_dtype
from keras_core.random.seed_generator import SeedGenerator
from keras_core.random.seed_generator import draw_seed
from keras_core.random.seed_generator import make_default_seed


def torch_seed_generator(seed):
    seed_val, _ = draw_seed(seed)
    generator = torch.Generator()
    generator.manual_seed(int(seed_val))
    return generator


def normal(shape, mean=0.0, stddev=1.0, dtype=None, seed=None):
    dtype = dtype or floatx()
    dtype = to_torch_dtype(dtype)
    generator = torch_seed_generator(seed)
    return torch.normal(
        mean, stddev, size=shape, generator=generator, dtype=dtype
    ).to(get_device())


def uniform(shape, minval=0.0, maxval=1.0, dtype=None, seed=None):
    dtype = dtype or floatx()
    dtype = to_torch_dtype(dtype)
    generator = torch_seed_generator(seed)
    if len(shape) == 0:
        shape = (1,)
    output = (maxval - minval) * torch.rand(
        *shape, generator=generator, dtype=dtype
    ) + minval
    return output.to(get_device())
<<<<<<< HEAD
=======


def randint(shape, minval, maxval, dtype="int32", seed=None):
    dtype = to_torch_dtype(dtype)
    generator = torch_seed_generator(seed)
    return torch.randint(
        low=minval, high=maxval, size=shape, generator=generator, dtype=dtype
    )
>>>>>>> b8944e9d


def truncated_normal(shape, mean=0.0, stddev=1.0, dtype=None, seed=None):
    # Take a larger standard normal dist, discard values outside 2 * stddev
    # Offset by mean and stddev
    x = normal(shape + (4,), mean=0, stddev=1, dtype=dtype, seed=seed)
    valid = (x > -2) & (x < 2)
    indexes = valid.max(-1, keepdim=True)[1]
    trunc_x = torch.empty(shape)
    trunc_x.data.copy_(x.gather(-1, indexes).squeeze(-1))
    trunc_x.data.mul_(stddev).add_(mean)
    return trunc_x.to(get_device())


def _get_concrete_noise_shape(inputs, noise_shape):
    if noise_shape is None:
        return inputs.shape

    concrete_inputs_shape = inputs.shape
    concrete_noise_shape = []
    for i, value in enumerate(noise_shape):
        concrete_noise_shape.append(
            concrete_inputs_shape[i] if value is None else value
        )
    return concrete_noise_shape


def dropout(inputs, rate, noise_shape=None, seed=None):
    seed, _ = draw_seed(seed)
    generator = torch.Generator()
    generator.manual_seed(int(seed))

    keep_prob = 1.0 - rate
    noise_shape = _get_concrete_noise_shape(inputs, noise_shape)
    keep_prob_matrix = torch.full(noise_shape, keep_prob)
    mask = torch.bernoulli(keep_prob_matrix, generator=generator).bool()
    mask = torch.broadcast_to(mask, inputs.shape)
    mask = mask.to(get_device())
    return torch.where(
        mask, inputs / keep_prob, torch.zeros_like(inputs, dtype=inputs.dtype)
    )<|MERGE_RESOLUTION|>--- conflicted
+++ resolved
@@ -35,8 +35,6 @@
         *shape, generator=generator, dtype=dtype
     ) + minval
     return output.to(get_device())
-<<<<<<< HEAD
-=======
 
 
 def randint(shape, minval, maxval, dtype="int32", seed=None):
@@ -45,7 +43,6 @@
     return torch.randint(
         low=minval, high=maxval, size=shape, generator=generator, dtype=dtype
     )
->>>>>>> b8944e9d
 
 
 def truncated_normal(shape, mean=0.0, stddev=1.0, dtype=None, seed=None):
