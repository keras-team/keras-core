--- conflicted
+++ resolved
@@ -171,7 +171,6 @@
     return complex_output.real, complex_output.imag
 
 
-<<<<<<< HEAD
 def rfft(x, fft_length=None):
     x = convert_to_tensor(x)
     complex_output = torch.fft.rfft(x, n=fft_length, dim=-1, norm="backward")
@@ -238,8 +237,6 @@
         x = torch.multiply(x, win)
 
     return rfft(x, fft_length)
-=======
 def rsqrt(x):
     x = convert_to_tensor(x)
-    return torch.rsqrt(x)
->>>>>>> f9e0917e
+    return torch.rsqrt(x)