--- conflicted
+++ resolved
@@ -33,14 +33,11 @@
 elif backend() == "jax":
     print_msg("Using JAX backend.")
     from keras_core.backend.jax import *  # noqa: F403
-<<<<<<< HEAD
+elif backend() == "torch":
+    print_msg("Using PyTorch backend.")
+    from keras_core.backend.torch import *  # noqa: F403
 elif backend() == "numpy":
     print_msg("Using NumPy backend.")
     from keras_core.backend.numpy import *  # noqa: F403
-=======
-elif backend() == "torch":
-    print_msg("Using PyTorch backend.")
-    from keras_core.backend.torch import *  # noqa: F403
->>>>>>> 4edcb756
 else:
     raise ValueError(f"Unable to import backend : {backend()}")