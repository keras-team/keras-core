--- conflicted
+++ resolved
@@ -37,12 +37,6 @@
 elif backend() == "torch":
     print_msg("Using PyTorch backend.")
     from keras_core.backend.torch import *  # noqa: F403
-<<<<<<< HEAD
-raise ValueError(
-    f"Backend ({backend()}) is not supported, supported backends are:"
-    " 'tensorflow', 'torch', 'jax', and 'numpy'."
-)
-=======
 elif backend() == "numpy":
     print_msg(
         "Using NumPy backend.\nThe NumPy backend does not support "
@@ -51,5 +45,7 @@
     )
     from keras_core.backend.numpy import *  # noqa: F403
 else:
-    raise ValueError(f"Unable to import backend : {backend()}")
->>>>>>> f77c85d7
+    raise ValueError(
+        f"Backend ({backend()}) is not supported, supported backends are:"
+        " 'tensorflow', 'torch', 'jax', and 'numpy'."
+    )