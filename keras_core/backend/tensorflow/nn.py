--- conflicted
+++ resolved
@@ -69,11 +69,7 @@
     return tf.nn.log_softmax(x, axis=axis)
 
 
-<<<<<<< HEAD
-def _transpose_pool_inputs(inputs):
-=======
 def _transpose_spatial_inputs(inputs):
->>>>>>> f0d44971
     num_spatial_dims = len(inputs.shape) - 2
     # Tensorflow pooling does not support `channels_first` format, so
     # we need to transpose to `channels_last` format.
@@ -91,13 +87,8 @@
     return inputs
 
 
-<<<<<<< HEAD
-def _transpose_pool_outputs(outputs):
-    # Undo the tranpose in `_transpose_pool_inputs`.
-=======
 def _transpose_spatial_outputs(outputs):
     # Undo the tranpose in `_transpose_spatial_inputs`.
->>>>>>> f0d44971
     num_spatial_dims = len(outputs.shape) - 2
     if num_spatial_dims == 1:
         outputs = tf.transpose(outputs, (0, 2, 1))
@@ -121,11 +112,7 @@
     if data_format == "channels_first":
         # Tensorflow pooling does not support `channels_first` format, so
         # we need to transpose to `channels_last` format.
-<<<<<<< HEAD
-        inputs = _transpose_pool_inputs(inputs)
-=======
         inputs = _transpose_spatial_inputs(inputs)
->>>>>>> f0d44971
 
     outputs = tf.nn.max_pool(
         inputs,
@@ -135,11 +122,7 @@
         tf_data_format,
     )
     if data_format == "channels_first":
-<<<<<<< HEAD
-        outputs = _transpose_pool_outputs(outputs)
-=======
         outputs = _transpose_spatial_outputs(outputs)
->>>>>>> f0d44971
     return outputs
 
 
@@ -156,11 +139,7 @@
     if data_format == "channels_first":
         # Tensorflow pooling does not support `channels_first` format, so
         # we need to transpose to `channels_last` format.
-<<<<<<< HEAD
-        inputs = _transpose_pool_inputs(inputs)
-=======
         inputs = _transpose_spatial_inputs(inputs)
->>>>>>> f0d44971
 
     outputs = tf.nn.avg_pool(
         inputs,
@@ -170,11 +149,7 @@
         tf_data_format,
     )
     if data_format == "channels_first":
-<<<<<<< HEAD
-        outputs = _transpose_pool_outputs(outputs)
-=======
         outputs = _transpose_spatial_outputs(outputs)
->>>>>>> f0d44971
     return outputs
 
 
