import tensorflow as tf


def segment_sum(data, segment_ids, num_segments=None, sorted=False):
    if sorted:
        return tf.math.segment_sum(data, segment_ids)
    else:
        return tf.math.unsorted_segment_sum(data, segment_ids, num_segments)


<<<<<<< HEAD
def top_k(x, k, sorted=False):
    return tf.math.top_k(x, k, sorted=sorted)


def in_top_k(targets, predictions, k):
    return tf.math.in_top_k(targets, predictions, k)
=======
def top_k(x, k, sorted=True):
    return tf.math.top_k(x, k, sorted=sorted)
>>>>>>> 138b0e84
<|MERGE_RESOLUTION|>--- conflicted
+++ resolved
@@ -8,14 +8,9 @@
         return tf.math.unsorted_segment_sum(data, segment_ids, num_segments)
 
 
-<<<<<<< HEAD
-def top_k(x, k, sorted=False):
+def top_k(x, k, sorted=True):
     return tf.math.top_k(x, k, sorted=sorted)
 
 
 def in_top_k(targets, predictions, k):
-    return tf.math.in_top_k(targets, predictions, k)
-=======
-def top_k(x, k, sorted=True):
-    return tf.math.top_k(x, k, sorted=sorted)
->>>>>>> 138b0e84
+    return tf.math.in_top_k(targets, predictions, k)