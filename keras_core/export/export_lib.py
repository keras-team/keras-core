"""Library for exporting inference-only Keras models/layers."""

from jax.experimental import jax2tf
from keras_core import backend
from keras_core.api_export import keras_core_export
from keras_core.layers import Layer
from keras_core.models import Functional
from keras_core.models import Sequential
from keras_core.utils import io_utils
from keras_core.utils.module_utils import tensorflow as tf


@keras_core_export("keras_core.export.ExportArchive")
class ExportArchive:
    """ExportArchive is used to write SavedModel artifacts (e.g. for inference).

    If you have a Keras model or layer that you want to export as SavedModel for
    serving (e.g. via TensorFlow-Serving), you can use `ExportArchive`
    to configure the different serving endpoints you need to make available,
    as well as their signatures. Simply instantiate an `ExportArchive`,
    use `track()` to register the layer(s) or model(s) to be used,
    then use the `add_endpoint()` method to register a new serving endpoint.
    When done, use the `write_out()` method to save the artifact.

    The resulting artifact is a SavedModel and can be reloaded via
    `tf.saved_model.load`.

    Examples:

    Here's how to export a model for inference.

    ```python
    export_archive = ExportArchive()
    export_archive.track(model)
    export_archive.add_endpoint(
        name="serve",
        fn=model.call,
        input_signature=[tf.TensorSpec(shape=(None, 3), dtype=tf.float32)],
    )
    export_archive.write_out("path/to/location")

    # Elsewhere, we can reload the artifact and serve it.
    # The endpoint we added is available as a method:
    serving_model = tf.saved_model.load("path/to/location")
    outputs = serving_model.serve(inputs)
    ```

    Here's how to export a model with one endpoint for inference and one
    endpoint for a training-mode forward pass (e.g. with dropout on).

    ```python
    export_archive = ExportArchive()
    export_archive.track(model)
    export_archive.add_endpoint(
        name="call_inference",
        fn=lambda x: model.call(x, training=False),
        input_signature=[tf.TensorSpec(shape=(None, 3), dtype=tf.float32)],
    )
    export_archive.add_endpoint(
        name="call_training",
        fn=lambda x: model.call(x, training=True),
        input_signature=[tf.TensorSpec(shape=(None, 3), dtype=tf.float32)],
    )
    export_archive.write_out("path/to/location")
    ```

    **Note on resource tracking:**

    `ExportArchive` is able to automatically track all `tf.Variables` used
    by its endpoints, so most of the time calling `.track(model)`
    is not strictly required. However, if your model uses lookup layers such
    as `IntegerLookup`, `StringLookup`, or `TextVectorization`,
    it will need to be tracked explicitly via `.track(model)`.

    Explicit tracking is also required if you need to be able to access
    the properties `variables`, `trainable_variables`, or
    `non_trainable_variables` on the revived archive.
    """

    def __init__(self):
        self._endpoint_names = []
        self._endpoint_signatures = {}
        self.tensorflow_version = tf.__version__

<<<<<<< HEAD
        if backend.backend() == "jax":
            self.module = tf.Module()
        if backend.backend() not in ("tensorflow", "jax"):
            raise NotImplementedError(
                "The export API is only compatible with JAX and TF backends."
            )

    @tf.__internal__.tracking.no_automatic_dependency_tracking
=======
        self._tf_trackable = tf.__internal__.tracking.AutoTrackable()
        self._tf_trackable.variables = []
        self._tf_trackable.trainable_variables = []
        self._tf_trackable.non_trainable_variables = []

    @property
    def variables(self):
        return self._tf_trackable.variables

    @property
    def trainable_variables(self):
        return self._tf_trackable.trainable_variables

    @property
    def non_trainable_variables(self):
        return self._tf_trackable.non_trainable_variables

>>>>>>> 1a7720ed
    def track(self, resource):
        """Track the variables (and other assets) of a layer or model."""
        if backend.backend() == "tensorflow" and not isinstance(resource, tf.__internal__.tracking.Trackable):
            raise ValueError(
                "Invalid resource type. Expected an instance of a "
                "TensorFlow `Trackable` (such as a Keras `Layer` or `Model`). "
                f"Received instead an object of type '{type(resource)}'. "
                f"Object received: {resource}"
            )
        if isinstance(resource, Layer):
            if not resource.built:
                raise ValueError(
                    "The layer provided has not yet been built. "
                    "It must be built before export."
                )

        # Layers in `_tracked` are not part of the trackables that get saved,
        # because we're creating the attribute in a
        # no_automatic_dependency_tracking scope.
        if not hasattr(self, "_tracked"):
            self._tracked = []
        self._tracked.append(resource)

        if isinstance(resource, Layer):
            # Variables in the lists below are actually part of the trackables
            # that get saved, because the lists are created in __init__.
<<<<<<< HEAD
            if backend.backend == "tensorflow":
                self.variables += resource.variables
                self.trainable_variables += resource.trainable_variables
                self.non_trainable_variables += resource.non_trainable_variables
            else: # JAX backend
                # Wrap the JAX state in `tf.Variable` (needed when calling the converted JAX function.
                self.variables += tf.nest.map_structure(tf.Variable, resource.variables)
                self.trainable_variables += tf.nest.map_structure(tf.Variable, resource.trainable_variables)
                self.non_trainable_variables += tf.nest.map_structure(tf.Variable, resource.non_trainable_variables)

=======
            self._tf_trackable.variables += resource.variables
            self._tf_trackable.trainable_variables += (
                resource.trainable_variables
            )
            self._tf_trackable.non_trainable_variables += (
                resource.non_trainable_variables
            )
>>>>>>> 1a7720ed

    def add_endpoint(self, name, fn, input_signature=None):
        """Register a new serving endpoint.

        Arguments:
            name: Str, name of the endpoint.
            fn: A function. It should only leverage resources
                (e.g. `tf.Variable` objects or `tf.lookup.StaticHashTable`
                objects) that are available on the models/layers
                tracked by the `ExportArchive` (you can call `.track(model)`
                to track a new model).
                The shape and dtype of the inputs to the function must be
                known. For that purpose, you can either 1) make sure that
                `fn` is a `tf.function` that has been called at least once, or
                2) provide an `input_signature` argument that specifies the
                shape and dtype of the inputs (see below).
            input_signature: Used to specify the shape and dtype of the
                inputs to `fn`. List of `tf.TensorSpec` objects (one
                per positional input argument of `fn`). Nested arguments are
                allowed (see below for an example showing a Functional model
                with 2 input arguments).

        Example:

        Adding an endpoint using the `input_signature` argument when the
        model has a single input argument:

        ```python
        export_archive = ExportArchive()
        export_archive.track(model)
        export_archive.add_endpoint(
            name="serve",
            fn=model.call,
            input_signature=[tf.TensorSpec(shape=(None, 3), dtype=tf.float32)],
        )
        ```

        Adding an endpoint using the `input_signature` argument when the
        model has two positional input arguments:

        ```python
        export_archive = ExportArchive()
        export_archive.track(model)
        export_archive.add_endpoint(
            name="serve",
            fn=model.call,
            input_signature=[
                tf.TensorSpec(shape=(None, 3), dtype=tf.float32),
                tf.TensorSpec(shape=(None, 4), dtype=tf.float32),
            ],
        )
        ```

        Adding an endpoint using the `input_signature` argument when the
        model has one input argument that is a list of 2 tensors (e.g.
        a Functional model with 2 inputs):

        ```python
        model = keras_core.Model(inputs=[x1, x2], outputs=outputs)

        export_archive = ExportArchive()
        export_archive.track(model)
        export_archive.add_endpoint(
            name="serve",
            fn=model.call,
            input_signature=[
                [
                    tf.TensorSpec(shape=(None, 3), dtype=tf.float32),
                    tf.TensorSpec(shape=(None, 4), dtype=tf.float32),
                ],
            ],
        )
        ```

        This also works with dictionary inputs:

        ```python
        model = keras_core.Model(inputs={"x1": x1, "x2": x2}, outputs=outputs)

        export_archive = ExportArchive()
        export_archive.track(model)
        export_archive.add_endpoint(
            name="serve",
            fn=model.call,
            input_signature=[
                {
                    "x1": tf.TensorSpec(shape=(None, 3), dtype=tf.float32),
                    "x2": tf.TensorSpec(shape=(None, 4), dtype=tf.float32),
                },
            ],
        )
        ```

        Adding an endpoint that is a `tf.function`:

        ```python
        @tf.function()
        def serving_fn(x):
            return model(x)

        # The function must be traced, i.e. it must be called at least once.
        serving_fn(tf.random.normal(shape=(2, 3)))

        export_archive = ExportArchive()
        export_archive.track(model)
        export_archive.add_endpoint(name="serve", fn=serving_fn)
        ```
        """
        if name in self._endpoint_names:
            raise ValueError(f"Endpoint name '{name}' is already taken.")

        if input_signature:
            if backend.backend() == "tensorflow":
                decorated_fn = tf.function(fn, input_signature=input_signature)
            else: # JAX backend
                fn = self._convert_jax2tf_function(fn, input_signature)
                decorated_fn = tf.function(fn, input_signature=input_signature, autograph=False)
            self._endpoint_signatures[name] = input_signature
        else:
            if isinstance(fn, tf.types.experimental.GenericFunction):
                if not fn._list_all_concrete_functions():
                    raise ValueError(
                        f"The provided tf.function '{fn}' "
                        "has never been called. "
                        "To specify the expected shape and dtype "
                        "of the function's arguments, "
                        "you must either provide a function that "
                        "has been called at least once, or alternatively pass "
                        "an `input_signature` argument in `add_endpoint()`."
                    )
                decorated_fn = fn
            else:
                raise ValueError(
                    "If the `fn` argument provided is not a `tf.function`, "
                    "you must provide an `input_signature` argument to "
                    "specify the shape and dtype of the function arguments. "
                    "Example:\n\n"
                    "export_archive.add_endpoint(\n"
                    "    name='call',\n"
                    "    fn=model.call,\n"
                    "    input_signature=[\n"
                    "        tf.TensorSpec(\n"
                    "            shape=(None, 224, 224, 3),\n"
                    "            dtype=tf.float32,\n"
                    "        )\n"
                    "    ],\n"
                    ")"
                )
<<<<<<< HEAD
        setattr(self, name, decorated_fn)
        if backend.backend() == "jax": # JAX backend
            setattr(self.module, name, decorated_fn)
=======
        setattr(self._tf_trackable, name, decorated_fn)
>>>>>>> 1a7720ed
        self._endpoint_names.append(name)

    def add_variable_collection(self, name, variables):
        """Register a set of variables to be retrieved after reloading.

        Arguments:
            name: The string name for the collection.
            variables: A tuple/list/set of `tf.Variable` instances.

        Example:

        ```python
        export_archive = ExportArchive()
        export_archive.track(model)
        # Register an endpoint
        export_archive.add_endpoint(
            name="serve",
            fn=model.call,
            input_signature=[tf.TensorSpec(shape=(None, 3), dtype=tf.float32)],
        )
        # Save a variable collection
        export_archive.add_variable_collection(
            name="optimizer_variables", variables=model.optimizer.variables)
        export_archive.write_out("path/to/location")

        # Reload the object
        revived_object = tf.saved_model.load("path/to/location")
        # Retrieve the variables
        optimizer_variables = revived_object.optimizer_variables
        ```
        """
        if not isinstance(variables, (list, tuple, set)):
            raise ValueError(
                "Expected `variables` to be a list/tuple/set. "
                f"Received instead object of type '{type(variables)}'."
            )
        # Ensure that all variables added are either tf.Variables
        # or Variables created by Keras Core with the TF or JAX backends.
        if not all(isinstance(v, (tf.Variable, backend.Variable)) for v in variables):
            raise ValueError(
                "Expected all elements in `variables` to be "
                "`tf.Variable` instances. Found instead the following types: "
                f"{list(set(type(v) for v in variables))}"
            )
<<<<<<< HEAD
        setattr(self, name, list(variables))
        if backend.backend() == "jax":
            setattr(self.module, name, list(variables))
=======
        setattr(self._tf_trackable, name, list(variables))
>>>>>>> 1a7720ed

    def write_out(self, filepath, options=None):
        """Write the corresponding SavedModel to disk.

        Arguments:
            filepath: `str` or `pathlib.Path` object.
                Path where to save the artifact.
            options: `tf.saved_model.SaveOptions` object that specifies
                SavedModel saving options.

        **Note on TF-Serving**: all endpoints registered via `add_endpoint()`
        are made visible for TF-Serving in the SavedModel artifact. In addition,
        the first endpoint registered is made visible under the alias
        `"serving_default"` (unless an endpoint with the name
        `"serving_default"` was already registered manually),
        since TF-Serving requires this endpoint to be set.
        """
        if not self._endpoint_names:
            raise ValueError(
                "No endpoints have been set yet. Call add_endpoint()."
            )
        if backend.backend() == "tensorflow":
            self._filter_and_track_resources()

        signatures = {}
        for name in self._endpoint_names:
            signatures[name] = self._get_concrete_fn(name)
        # Add "serving_default" signature key for TFServing
        if "serving_default" not in self._endpoint_names:
            signatures["serving_default"] = self._get_concrete_fn(
                self._endpoint_names[0]
            )
<<<<<<< HEAD

        if backend.backend() == "tensorflow":
            tf.saved_model.save(
                self, filepath, options=options, signatures=signatures
            )
        else: # JAX backend
            self.module._endpoint_names = self._endpoint_names
            self.module._endpoint_signatures = self._endpoint_signatures
            self.module.tensorflow_version = self.tensorflow_version

            # Keep the wrapped state as flat list (needed in TensorFlow fine-tuning).
            self.module._vars = tf.nest.flatten(self.variables)

            # The `variables`, `trainable_variables`, and `non_trainable_variables`
            # attributes will be automatically populated in the tf.Module.

            tf.saved_model.save(
                self.module, filepath, options=options, signatures=signatures
            )

=======
        tf.saved_model.save(
            self._tf_trackable, filepath, options=options, signatures=signatures
        )
>>>>>>> 1a7720ed
        # Print out available endpoints
        endpoints = "\n\n".join(
            _print_signature(getattr(self._tf_trackable, name), name)
            for name in self._endpoint_names
        )
        io_utils.print_msg(
            f"Saved artifact at '{filepath}'. "
            "The following endpoints are available:\n\n"
            f"{endpoints}"
        )

    def _get_concrete_fn(self, endpoint):
        """Workaround for some SavedModel quirks."""
        if endpoint in self._endpoint_signatures:
            return getattr(self._tf_trackable, endpoint)
        else:
            traces = getattr(self._tf_trackable, endpoint)._trackable_children(
                "saved_model"
            )
            return list(traces.values())[0]

    def _get_variables_used_by_endpoints(self):
        fns = [self._get_concrete_fn(name) for name in self._endpoint_names]
        return _list_variables_used_by_fns(fns)

    def _filter_and_track_resources(self):
        """Track resources used by endpoints / referenced in `track()` calls."""
        # Start by extracting variables from endpoints.
        fns = [self._get_concrete_fn(name) for name in self._endpoint_names]
        tvs, ntvs = _list_variables_used_by_fns(fns)
        self._tf_trackable._all_variables = list(tvs + ntvs)

        # Next, track lookup tables.
        # Hopefully, one day this will be automated at the tf.function level.
        self._tf_trackable._misc_assets = []
        from keras_core.layers import IntegerLookup
        from keras_core.layers import StringLookup
        from keras_core.layers import TextVectorization

        if hasattr(self, "_tracked"):
            for root in self._tracked:
                descendants = tf.train.TrackableView(root).descendants()
                for trackable in descendants:
                    if isinstance(
                        trackable,
                        (IntegerLookup, StringLookup, TextVectorization),
                    ):
                        self._tf_trackable._misc_assets.append(trackable)

    def _convert_jax2tf_function(self, fn, input_signature):
        shapes = []
        for spec in input_signature:
            if isinstance(input_signature, dict):
                spec_shape = input_signature[spec].shape
            else:
                spec_shape = spec.shape
            spec_shape = str(spec_shape).replace("None", "b")
            shapes.append(spec_shape)
        return jax2tf.convert(fn, polymorphic_shapes=shapes)

def export_model(model, filepath):
    export_archive = ExportArchive()
    export_archive.track(model)
    if isinstance(model, (Functional, Sequential)):
        input_signature = tf.nest.map_structure(_make_tensor_spec, model.inputs)
        if isinstance(input_signature, list) and len(input_signature) > 1:
            input_signature = [input_signature]
        export_archive.add_endpoint("serve", model.__call__, input_signature)
    else:
        save_spec = model._get_save_spec()
        if not save_spec:
            raise ValueError(
                "The model provided has never called. "
                "It must be called at least once before export."
            )
        input_signature = [save_spec]
        export_archive.add_endpoint("serve", model.__call__, input_signature)
    export_archive.write_out(filepath)


class TFSMLayer(Layer):
    """Reload a Keras model/layer that was saved via SavedModel / ExportArchive.

    Arguments:
        filepath: `str` or `pathlib.Path` object. The path to the SavedModel.
        call_endpoint: Name of the endpoint to use as the `call()` method
            of the reloaded layer. If the SavedModel was created
            via `model.export()`,
            then the default endpoint name is `'serve'`. In other cases
            it may be named `'serving_default'`.

    Example:

    ```python
    model.export("path/to/artifact")
    reloaded_layer = TFSMLayer("path/to/artifact")
    outputs = reloaded_layer(inputs)
    ```

    The reloaded object can be used like a regular Keras layer, and supports
    training/fine-tuning of its trainable weights. Note that the reloaded
    object retains none of the internal structure or custom methods of the
    original object -- it's a brand new layer created around the saved
    function.

    **Limitations:**

    * Only call endpoints with a single `inputs` tensor argument
    (which may optionally be a dict/tuple/list of tensors) are supported.
    For endpoints with multiple separate input tensor arguments, consider
    subclassing `TFSMLayer` and implementing a `call()` method with a
    custom signature.
    * If you need training-time behavior to differ from inference-time behavior
    (i.e. if you need the reloaded object to support a `training=True` argument
    in `__call__()`), make sure that the training-time call function is
    saved as a standalone endpoint in the artifact, and provide its name
    to the `TFSMLayer` via the `call_training_endpoint` argument.
    """

    def __init__(
        self,
        filepath,
        call_endpoint="serve",
        call_training_endpoint=None,
        trainable=True,
        name=None,
        dtype=None,
    ):
        # Initialize an empty layer, then add_weight() etc. as needed.
        super().__init__(trainable=trainable, name=name, dtype=dtype)

        self._reloaded_obj = tf.saved_model.load(filepath)

        self.filepath = filepath
        self.call_endpoint = call_endpoint
        self.call_training_endpoint = call_training_endpoint

        # Resolve the call function.
        if hasattr(self._reloaded_obj, call_endpoint):
            # Case 1: it's set as an attribute.
            self.call_endpoint_fn = getattr(self._reloaded_obj, call_endpoint)
        elif call_endpoint in self._reloaded_obj.signatures:
            # Case 2: it's listed in the `signatures` field.
            self.call_endpoint_fn = self._reloaded_obj.signatures[call_endpoint]
        else:
            raise ValueError(
                f"The endpoint '{call_endpoint}' is neither an "
                "attribute of the reloaded SavedModel, nor an entry "
                "in the `signatures` field of the reloaded SavedModel. "
            )

        # Resolving the training function.
        if call_training_endpoint:
            if hasattr(self._reloaded_obj, call_training_endpoint):
                self.call_training_endpoint_fn = getattr(
                    self._reloaded_obj, call_training_endpoint
                )
            elif call_training_endpoint in self._reloaded_obj.signatures:
                self.call_training_endpoint_fn = self._reloaded_obj.signatures[
                    call_training_endpoint
                ]
            else:
                raise ValueError(
                    f"The endpoint '{call_training_endpoint}' is "
                    "neither an attribute of the reloaded SavedModel, "
                    "nor an entry in the `signatures` field of "
                    "the reloaded SavedModel. "
                )

        # Add trainable and non-trainable weights from the call_endpoint_fn.
        all_fns = [self.call_endpoint_fn]
        if call_training_endpoint:
            all_fns.append(self.call_training_endpoint_fn)
        tvs, ntvs = _list_variables_used_by_fns(all_fns)
        for v in tvs:
            self._add_existing_weight(v)
        for v in ntvs:
            self._add_existing_weight(v)
        self.built = True

    def _add_existing_weight(self, weight):
        """Tracks an existing weight."""
        self._track_variable(weight)

    def call(self, inputs, training=False, **kwargs):
        if training:
            if self.call_training_endpoint:
                return self.call_training_endpoint_fn(inputs, **kwargs)
        return self.call_endpoint_fn(inputs, **kwargs)

    def get_config(self):
        base_config = super().get_config()
        config = {
            # Note: this is not intended to be portable.
            "filepath": self.filepath,
            "call_endpoint": self.call_endpoint,
            "call_training_endpoint": self.call_training_endpoint,
        }
        return {**base_config, **config}


def _make_tensor_spec(x):
    return tf.TensorSpec(x.shape, dtype=x.dtype, name=x.name)


def _print_signature(fn, name):
    concrete_fn = fn._list_all_concrete_functions()[0]
    pprinted_signature = concrete_fn.pretty_printed_signature(verbose=True)
    lines = pprinted_signature.split("\n")
    lines = [f"* Endpoint '{name}'"] + lines[1:]
    endpoint = "\n".join(lines)
    return endpoint


def _list_variables_used_by_fns(fns):
    trainable_variables = []
    non_trainable_variables = []
    trainable_variables_ids = set()
    non_trainable_variables_ids = set()
    for fn in fns:
        if hasattr(fn, "concrete_functions"):
            concrete_functions = fn.concrete_functions
        elif hasattr(fn, "get_concrete_function"):
            concrete_functions = [fn.get_concrete_function()]
        else:
            concrete_functions = [fn]
        for concrete_fn in concrete_functions:
            for v in concrete_fn.trainable_variables:
                if id(v) not in trainable_variables_ids:
                    trainable_variables.append(v)
                    trainable_variables_ids.add(id(v))

            for v in concrete_fn.variables:
                if (
                    id(v) not in trainable_variables_ids
                    and id(v) not in non_trainable_variables_ids
                ):
                    non_trainable_variables.append(v)
                    non_trainable_variables_ids.add(id(v))
    return trainable_variables, non_trainable_variables<|MERGE_RESOLUTION|>--- conflicted
+++ resolved
@@ -82,34 +82,44 @@
         self._endpoint_signatures = {}
         self.tensorflow_version = tf.__version__
 
-<<<<<<< HEAD
-        if backend.backend() == "jax":
+        if backend.backend() == "tensorflow":
+            self._tf_trackable = tf.__internal__.tracking.AutoTrackable()
+            self._tf_trackable.variables = []
+            self._tf_trackable.trainable_variables = []
+            self._tf_trackable.non_trainable_variables = []
+        else: # JAX backend
             self.module = tf.Module()
+
+            # Variables of `tf.Module` cannot be directly set.
+            self._variables = []
+            self._trainable_variables = []
+            self._non_trainable_variables = []
         if backend.backend() not in ("tensorflow", "jax"):
             raise NotImplementedError(
                 "The export API is only compatible with JAX and TF backends."
             )
 
-    @tf.__internal__.tracking.no_automatic_dependency_tracking
-=======
-        self._tf_trackable = tf.__internal__.tracking.AutoTrackable()
-        self._tf_trackable.variables = []
-        self._tf_trackable.trainable_variables = []
-        self._tf_trackable.non_trainable_variables = []
-
     @property
     def variables(self):
-        return self._tf_trackable.variables
+        if backend.backend() == "tensorflow":
+            return self._tf_trackable.variables
+        else: # JAX backend
+            return self._variables
 
     @property
     def trainable_variables(self):
-        return self._tf_trackable.trainable_variables
+        if backend.backend() == "tensorflow":
+            return self._tf_trackable.trainable_variables
+        else: # JAX backend
+            return self._trainable_variables
 
     @property
     def non_trainable_variables(self):
-        return self._tf_trackable.non_trainable_variables
-
->>>>>>> 1a7720ed
+        if backend.backend() == "tensorflow":
+            return self._tf_trackable.non_trainable_variables
+        else: # JAX backend
+            return self._non_trainable_variables
+
     def track(self, resource):
         """Track the variables (and other assets) of a layer or model."""
         if backend.backend() == "tensorflow" and not isinstance(resource, tf.__internal__.tracking.Trackable):
@@ -136,26 +146,20 @@
         if isinstance(resource, Layer):
             # Variables in the lists below are actually part of the trackables
             # that get saved, because the lists are created in __init__.
-<<<<<<< HEAD
-            if backend.backend == "tensorflow":
-                self.variables += resource.variables
-                self.trainable_variables += resource.trainable_variables
-                self.non_trainable_variables += resource.non_trainable_variables
+            if backend.backend() == "tensorflow":
+                self._tf_trackable.variables += resource.variables
+                self._tf_trackable.trainable_variables += (
+                    resource.trainable_variables
+                )
+                self._tf_trackable.non_trainable_variables += (
+                    resource.non_trainable_variables
+                )
             else: # JAX backend
                 # Wrap the JAX state in `tf.Variable` (needed when calling the converted JAX function.
-                self.variables += tf.nest.map_structure(tf.Variable, resource.variables)
-                self.trainable_variables += tf.nest.map_structure(tf.Variable, resource.trainable_variables)
-                self.non_trainable_variables += tf.nest.map_structure(tf.Variable, resource.non_trainable_variables)
-
-=======
-            self._tf_trackable.variables += resource.variables
-            self._tf_trackable.trainable_variables += (
-                resource.trainable_variables
-            )
-            self._tf_trackable.non_trainable_variables += (
-                resource.non_trainable_variables
-            )
->>>>>>> 1a7720ed
+                self._variables += tf.nest.map_structure(tf.Variable, resource.variables)
+                self._trainable_variables += tf.nest.map_structure(tf.Variable, resource.trainable_variables)
+                self._non_trainable_variables += tf.nest.map_structure(tf.Variable, resource.non_trainable_variables)
+
 
     def add_endpoint(self, name, fn, input_signature=None):
         """Register a new serving endpoint.
@@ -304,13 +308,10 @@
                     "    ],\n"
                     ")"
                 )
-<<<<<<< HEAD
-        setattr(self, name, decorated_fn)
-        if backend.backend() == "jax": # JAX backend
+        if backend.backend() == "tensorflow": 
+            setattr(self._tf_trackable, name, decorated_fn)
+        else: # JAX backend
             setattr(self.module, name, decorated_fn)
-=======
-        setattr(self._tf_trackable, name, decorated_fn)
->>>>>>> 1a7720ed
         self._endpoint_names.append(name)
 
     def add_variable_collection(self, name, variables):
@@ -355,13 +356,10 @@
                 "`tf.Variable` instances. Found instead the following types: "
                 f"{list(set(type(v) for v in variables))}"
             )
-<<<<<<< HEAD
-        setattr(self, name, list(variables))
-        if backend.backend() == "jax":
+        if backend.backend() == "tensorflow":
+            setattr(self._tf_trackable, name, list(variables))
+        else: # JAX backend
             setattr(self.module, name, list(variables))
-=======
-        setattr(self._tf_trackable, name, list(variables))
->>>>>>> 1a7720ed
 
     def write_out(self, filepath, options=None):
         """Write the corresponding SavedModel to disk.
@@ -394,11 +392,10 @@
             signatures["serving_default"] = self._get_concrete_fn(
                 self._endpoint_names[0]
             )
-<<<<<<< HEAD
 
         if backend.backend() == "tensorflow":
             tf.saved_model.save(
-                self, filepath, options=options, signatures=signatures
+                self._tf_trackable, filepath, options=options, signatures=signatures
             )
         else: # JAX backend
             self.module._endpoint_names = self._endpoint_names
@@ -406,7 +403,7 @@
             self.module.tensorflow_version = self.tensorflow_version
 
             # Keep the wrapped state as flat list (needed in TensorFlow fine-tuning).
-            self.module._vars = tf.nest.flatten(self.variables)
+            self.module._variables = tf.nest.flatten(self._variables)
 
             # The `variables`, `trainable_variables`, and `non_trainable_variables`
             # attributes will be automatically populated in the tf.Module.
@@ -415,14 +412,11 @@
                 self.module, filepath, options=options, signatures=signatures
             )
 
-=======
-        tf.saved_model.save(
-            self._tf_trackable, filepath, options=options, signatures=signatures
-        )
->>>>>>> 1a7720ed
+        trackable_or_module = self.module if backend.backend() == "jax" else self._tf_trackable
+
         # Print out available endpoints
         endpoints = "\n\n".join(
-            _print_signature(getattr(self._tf_trackable, name), name)
+            _print_signature(getattr(trackable_or_module, name), name)
             for name in self._endpoint_names
         )
         io_utils.print_msg(
@@ -433,10 +427,11 @@
 
     def _get_concrete_fn(self, endpoint):
         """Workaround for some SavedModel quirks."""
+        trackable_or_module = self.module if backend.backend() == "jax" else self._tf_trackable
         if endpoint in self._endpoint_signatures:
-            return getattr(self._tf_trackable, endpoint)
+            return getattr(trackable_or_module, endpoint)
         else:
-            traces = getattr(self._tf_trackable, endpoint)._trackable_children(
+            traces = getattr(trackable_or_module, endpoint)._trackable_children(
                 "saved_model"
             )
             return list(traces.values())[0]
